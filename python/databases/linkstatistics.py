--- conflicted
+++ resolved
@@ -162,21 +162,12 @@
                     if ijoint in jointspheres:
                         dofindex = self.robot.GetJoints()[ijoint].GetDOFIndex()
                         weights[dofindex] *= weightmult*numweights/totalweight
-<<<<<<< HEAD
                 
                 # shouldn't have small weights...
                 for idof in range(self.robot.GetDOF()):
                     if weights[idof] <= 1e-7:
                         weights[idof] = 0.02
                 
-=======
-                
-                # shouldn't have small weights...
-                for idof in range(self.robot.GetDOF()):
-                    if weights[idof] <= 1e-7:
-                        weights[idof] = 0.02
-                
->>>>>>> 9a7b00f7
                 self.robot.SetDOFWeights(weights)
                 self.robot.SetAffineTranslationWeights([weights[0],weights[0],weights[0]])
                 self.robot.SetAffineRotationAxisWeights(tile(weights[0],4)) # only z axis
@@ -228,11 +219,7 @@
                 extensiondist = linalg.norm(j.GetAnchor() - spherepos)
                 linkradius = linalg.norm(localaabb.extents())
                 sphereradius = max(sphereradius, linkradius+extensiondist)
-<<<<<<< HEAD
-
-=======
             
->>>>>>> 9a7b00f7
             # process any child joints
             minpos = spherepos - sphereradius*ones([1,1,1])
             maxpos = spherepos + sphereradius*ones([1,1,1])
@@ -243,11 +230,7 @@
                     childpos, childradius = jointspheres[childjoint.GetJointIndex()]
                     minpos = numpy.minimum(minpos, childpos - sphereradius*ones([1,1,1]))
                     maxpos = numpy.maximum(maxpos, childpos + sphereradius*ones([1,1,1]))
-<<<<<<< HEAD
-
-=======
             
->>>>>>> 9a7b00f7
             newspherepos = 0.5*(minpos + maxpos)
             newsphereradius = linalg.norm(newspherepos - spherepos) + sphereradius
             for childjoint in childjoints:
