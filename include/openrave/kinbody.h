// -*- coding: utf-8 -*-
// Copyright (C) 2006-2014 Rosen Diankov <rosen.diankov@gmail.com>
//
// This file is part of OpenRAVE.
// OpenRAVE is free software: you can redistribute it and/or modify
// it under the terms of the GNU Lesser General Public License as published by
// the Free Software Foundation, either version 3 of the License, or
// at your option) any later version.
//
// This program is distributed in the hope that it will be useful,
// but WITHOUT ANY WARRANTY; without even the implied warranty of
// MERCHANTABILITY or FITNESS FOR A PARTICULAR PURPOSE.  See the
// GNU Lesser General Public License for more details.
//
// You should have received a copy of the GNU Lesser General Public License
// along with this program.  If not, see <http://www.gnu.org/licenses/>.
/** \file   kinbody.h
    \brief  Kinematics body related definitions.

    Automatically included with \ref openrave.h
 */
#ifndef OPENRAVE_KINBODY_H
#define OPENRAVE_KINBODY_H

namespace OpenRAVE {

class OpenRAVEFunctionParserReal;
typedef boost::shared_ptr< OpenRAVEFunctionParserReal > OpenRAVEFunctionParserRealPtr;

/// \brief The type of geometry primitive.
enum GeometryType {
    GT_None = 0,
    GT_Box = 1,
    GT_Sphere = 2,
    GT_Cylinder = 3, ///< oriented towards z-axis
    GT_TriMesh = 4,
    GT_Container=5, ///< a container shaped geometry that has inner and outer extents. container opens on +Z.
};

/// \brief holds parameters for an electric motor
///
/// all speed is in revolutions/second
class OPENRAVE_API ElectricMotorActuatorInfo
{
public:
    ElectricMotorActuatorInfo();
    ElectricMotorActuatorInfo(const ElectricMotorActuatorInfo& other);
    virtual ~ElectricMotorActuatorInfo();

    ElectricMotorActuatorInfo& operator=(const ElectricMotorActuatorInfo& other);

    virtual void SerializeJSON(rapidjson::Value &value, rapidjson::Document::AllocatorType& allocator, int options=0);
    virtual void DeserializeJSON(const rapidjson::Value &value);

    std::string modelType; ///< the type of actuator it is. Usually the motor model name is ok, but can include other info like gear box, etc
    std::string& model_type RAVE_DEPRECATED; ///< the type of actuator it is. Usually the motor model name is ok, but can include other info like gear box, etc
    //@{ from motor data sheet
    dReal assignedPowerRating; ///< the nominal power the electric motor can safely produce. Units are **Mass * Distance² * Time-³**
    dReal& assigned_power_rating RAVE_DEPRECATED; ///< the nominal power the electric motor can safely produce. Units are **Mass * Distance² * Time-³**

    dReal maxSpeed; ///< the maximum speed of the motor **Time-¹**
    dReal& max_speed RAVE_DEPRECATED; ///< the maximum speed of the motor **Time-¹**

    dReal noLoadSpeed; ///< specifies the speed of the motor powered by the nominal voltage when the motor provides zero torque. Units are **Time-¹**.
    dReal& no_load_speed RAVE_DEPRECATED; ///< specifies the speed of the motor powered by the nominal voltage when the motor provides zero torque. Units are **Time-¹**.

    dReal stallTorque; ///< the maximum torque achievable by the motor at the nominal voltage. This torque is achieved at zero velocity (stall). Units are **Mass * Distance * Time-²**.
    dReal& stall_torque RAVE_DEPRECATED; ///< the maximum torque achievable by the motor at the nominal voltage. This torque is achieved at zero velocity (stall). Units are **Mass * Distance * Time-²**.

    dReal maxInstantaneousTorque; ///< the maximum instantenous torque achievable by the motor when voltage <= nominal voltage. Motor going between nominal_torque and max_instantaneous_torque can overheat, so should not be driven at it for a long time. Units are **Mass * Distance * Time-²**.
    dReal& max_instantaneous_torque RAVE_DEPRECATED; ///< the maximum instantenous torque achievable by the motor when voltage <= nominal voltage. Motor going between nominal_torque and max_instantaneous_torque can overheat, so should not be driven at it for a long time. Units are **Mass * Distance * Time-²**.

    std::vector<std::pair<dReal, dReal> > nominalSpeedTorquePoints; ///< the speed and torque achievable when the motor is powered by the nominal voltage. Given the speed, the max torque can be computed. If not specified, the speed-torque curve will just be a line connecting the no load speed and the stall torque directly (ideal). Should be ordered from increasing speed.
    std::vector<std::pair<dReal, dReal> >& nominal_speed_torque_points RAVE_DEPRECATED; ///< the speed and torque achievable when the motor is powered by the nominal voltage. Given the speed, the max torque can be computed. If not specified, the speed-torque curve will just be a line connecting the no load speed and the stall torque directly (ideal). Should be ordered from increasing speed.

    std::vector<std::pair<dReal, dReal> > maxSpeedTorquePoints; ///< the speed and torque achievable when the motor is powered by the max voltage/current. Given the speed, the max torque can be computed. If not specified, the speed-torque curve will just be a line connecting the no load speed and the max_instantaneous_torque directly (ideal). Should be ordered from increasing speed.
    std::vector<std::pair<dReal, dReal> >& max_speed_torque_points RAVE_DEPRECATED; ///< the speed and torque achievable when the motor is powered by the max voltage/current. Given the speed, the max torque can be computed. If not specified, the speed-torque curve will just be a line connecting the no load speed and the max_instantaneous_torque directly (ideal). Should be ordered from increasing speed.

    dReal nominalTorque; ///< the maximum torque the motor can provide continuously without overheating. Units are **Mass * Distance * Time-²**.
    dReal& nominal_torque RAVE_DEPRECATED; ///< the maximum torque the motor can provide continuously without overheating. Units are **Mass * Distance * Time-²**.

    dReal rotorInertia; ///< the inertia of the rotating element about the axis of rotation. Units are **Mass * Distance²**.
    dReal& rotor_inertia RAVE_DEPRECATED; ///< the inertia of the rotating element about the axis of rotation. Units are **Mass * Distance²**.

    dReal torqueConstant; ///< specifies the proportion relating current to torque. Units are **Mass * Distance * Time-¹ * C
    dReal& torque_constant RAVE_DEPRECATED; ///< specifies the proportion relating current to torque. Units are **Mass * Distance * Time-¹ * Charge-¹**.
    
    dReal nominalVoltage; ///< the nominal voltage the electric motor can safely produce. Units are **Mass * Distance² * Time-² * Charge**.
    dReal& nominal_voltage RAVE_DEPRECATED; ///< the nominal voltage the electric motor can safely produce. Units are **Mass * Distance² * Time-² * Charge**.
    
    dReal speedConstant; ///< the constant of proportionality relating speed to voltage. Units are **Mass-¹ * Distance-² * Time * Charge-¹**.
    dReal& speed_constant RAVE_DEPRECATED; ///< the constant of proportionality relating speed to voltage. Units are **Mass-¹ * Distance-² * Time * Charge-¹**.
    
    dReal startingCurrent; ///< specifies the current through the motor at zero velocity, equal to the nominal voltage divided by the terminal resistance. Also called the stall current.  Units are **Time-¹ * Charge**.
    dReal& starting_current RAVE_DEPRECATED; ///< specifies the current through the motor at zero velocity, equal to the nominal voltage divided by the terminal resistance. Also called the stall current.  Units are **Time-¹ * Charge**.
    
    dReal terminalResistance; ///< the resistance of the motor windings. Units are **Mass * Distance² * Time-¹ * Charge-²**.
    dReal& terminal_resistance RAVE_DEPRECATED; ///< the resistance of the motor windings. Units are **Mass * Distance² * Time-¹ * Charge-²**.
    //@}

    //@{ depending on gear box
    dReal gearRatio; ///< specifies the ratio between the input speed of the transmission (the speed of the motor shaft) and the output speed of the transmission.
    dReal& gear_ratio RAVE_DEPRECATED; ///< specifies the ratio between the input speed of the transmission (the speed of the motor shaft) and the output speed of the transmission.

    dReal coloumbFriction; ///< static coloumb friction on each joint after the gear box. Units are **Mass * Distance * Time-²**.
    dReal& coloumb_friction RAVE_DEPRECATED; ///< static coloumb friction on each joint after the gear box. Units are **Mass * Distance * Time-²**.
    
    dReal viscousFriction; ///< viscous friction on each joint after the gear box. Units are **Mass * Distance * Time-²**.
    dReal& viscous_friction RAVE_DEPRECATED; ///< viscous friction on each joint after the gear box. Units are **Mass * Distance * Time-²**.
    //@}
};

typedef boost::shared_ptr<ElectricMotorActuatorInfo> ElectricMotorActuatorInfoPtr;

/** \brief <b>[interface]</b> A kinematic body of links and joints. <b>If not specified, method is not multi-thread safe.</b> See \ref arch_kinbody.
    \ingroup interfaces
 */
class OPENRAVE_API KinBody : public InterfaceBase
{
public:
    /// \brief A set of properties for the kinbody. These properties are used to describe a set of variables used in KinBody.
    enum KinBodyProperty {
        Prop_JointMimic=0x1,     ///< joint mimic equations
        Prop_JointLimits=0x2,     ///< regular limits
        Prop_JointOffset=0x4,
        Prop_JointProperties=0x8,     ///< resolution, weights
        Prop_JointAccelerationVelocityTorqueLimits=0x10,     ///< velocity + acceleration + torque
        Prop_Joints=Prop_JointMimic|Prop_JointLimits|Prop_JointOffset|Prop_JointProperties|Prop_JointAccelerationVelocityTorqueLimits, ///< all properties of all joints

        Prop_Name=0x20,     ///< name changed
        Prop_LinkDraw=0x40,     ///< toggle link geometries rendering
        Prop_LinkGeometry=0x80,     ///< the current geometry of the link changed
        Prop_LinkTransforms=0x100, ///< if any of the link transforms changed, this implies the DOF values of the robot changed
        Prop_LinkGeometryGroup=0x200, ///< the geometry informations of some geometry group changed
        Prop_LinkStatic=0x400,     ///< static property of link changed
        Prop_LinkEnable=0x800,     ///< enable property of link changed
        Prop_LinkDynamics=0x1000,     ///< mass/inertia properties of link changed
        Prop_Links=Prop_LinkDraw|Prop_LinkGeometry|Prop_LinkStatic|Prop_LinkGeometryGroup|Prop_LinkEnable|Prop_LinkDynamics,     ///< all properties of all links
        Prop_JointCustomParameters = 0x2000, ///< when Joint::SetFloatParameters(), Joint::SetIntParameters(), and Joint::SetStringParameters() are called
        Prop_LinkCustomParameters = 0x4000, ///< when Link::SetFloatParameters(), Link::SetIntParameters(), Link::SetStringParameters() are called
        Prop_BodyAttached=0x8000, ///< if attached bodies changed

        // robot only
        // 0x00010000
        Prop_RobotSensors = 0x00020000,     ///< [robot only] all properties of all sensors
        Prop_Sensors = 0x00020000,
        Prop_RobotSensorPlacement = 0x00040000,     ///< [robot only] relative sensor placement of sensors
        Prop_SensorPlacement = 0x00040000,
        Prop_RobotActiveDOFs = 0x00080000,     ///< [robot only] active dofs changed
        Prop_RobotManipulatorTool = 0x00100000, ///< [robot only] the tool coordinate system changed
        Prop_RobotManipulatorName = 0x00200000, ///< [robot only] the manipulator name
        Prop_RobotManipulatorSolver = 0x00400000,
        Prop_RobotManipulators = Prop_RobotManipulatorTool | Prop_RobotManipulatorName | Prop_RobotManipulatorSolver,     ///< [robot only] all properties of all manipulators
        Prop_RobotGrabbed = 0x01000000, ///< [robot only] if grabbed bodies changed

        Prop_BodyRemoved = 0x10000000, ///< if a KinBody is removed from the environment
    };

    /// \brief used for specifying the type of limit checking and the messages associated with it
    enum CheckLimitsAction {
        CLA_Nothing = 0, ///< no checking
        CLA_CheckLimits = 1, /// < checks and warns if the limits are overboard (default)
        CLA_CheckLimitsSilent = 2, ///< checks the limits and silently clamps the joint values (used if the code expects bad values as part of normal operation)
        CLA_CheckLimitsThrow = 3, ///< check the limits and throws if something went wrong
    };

    /// \brief Describes the properties of a geometric primitive.
    ///
    /// Contains everything associated with a geometry's appearance and shape
    class OPENRAVE_API GeometryInfo : public XMLReadable
    {
public:
        GeometryInfo();
        GeometryInfo(const GeometryInfo& other);
        virtual ~GeometryInfo();

        GeometryInfo& operator=(const GeometryInfo& other);

        /// triangulates the geometry object and initializes collisionmesh. GeomTrimesh types must already be triangulated
        /// \param fTessellation to control how fine the triangles need to be. 1.0f is the default value
        bool InitCollisionMesh(float fTessellation=1);

        virtual void SerializeJSON(rapidjson::Value &value, rapidjson::Document::AllocatorType& allocator, int options=0);
        virtual void DeserializeJSON(const rapidjson::Value &value);

        inline dReal GetSphereRadius() const {
            return _vGeomData.x;
        }
        inline dReal GetCylinderRadius() const {
            return _vGeomData.x;
        }
        inline dReal GetCylinderHeight() const {
            return _vGeomData.y;
        }
        inline const Vector& GetBoxExtents() const {
            return _vGeomData;
        }

        /// \brief unique and constant scoped identifier
        std::string sid;

        /// \brief unique geometry name
        std::string name;

        Transform transform; ///< Local transformation of the geom primitive with respect to the link's coordinate system.
        Transform& _t RAVE_DEPRECATED; ///< Local transformation of the geom primitive with respect to the link's coordinate system.

        Vector _vGeomData; ///< for boxes, first 3 values are half extents. For containers, the first 3 values are the full outer extents.
<<<<<<< HEAD
=======
        Vector _vGeomData2; ///< For containers, the first 3 values are the full inner extents.
        Vector _vGeomData3; ///< For containers, the first 3 values is the bottom cross XY full extents and Z height from bottom face.

>>>>>>> 6d4748c5
        ///< for sphere it is radius
        ///< for cylinder, first 2 values are radius and height
        ///< for trimesh, none

        Vector _vGeomData2; ///< For containers, the first 3 values are the full inner extents.
        Vector _vGeomData3; ///< For containers, the first 3 values is the bottom cross XY full extents and Z height from bottom face.

        RaveVector<float> diffuseColor;
        RaveVector<float> ambientColor;
        RaveVector<float>& _vDiffuseColor RAVE_DEPRECATED; ///< hints for how to color the meshes
        RaveVector<float>& _vAmbientColor RAVE_DEPRECATED; ///< hints for how to color the meshes

        /// \brief trimesh representation of the collision data of this object in this local coordinate system
        ///
        /// Should be transformed by \ref _t before rendering.
        /// For spheres and cylinders, an appropriate discretization value is chosen.
        /// If empty, will be automatically computed from the geometry's type and render data
        TriMesh mesh;
        TriMesh& _meshcollision RAVE_DEPRECATED;

        GeometryType type; ///< the type of geometry primitive
        GeometryType& _type RAVE_DEPRECATED; ///< the type of geometry primitive

        /// \brief filename for render model (optional)
        ///
        /// Should be transformed by _t before rendering.
        /// If the value is "__norenderif__:x", then the viewer should not render the object if it supports *.x files where"x" is the file extension.
        std::string _filenamerender;

        /// \brief filename for collision data (optional)
        ///
        /// This is for record keeping only and geometry does not get automatically loaded to _meshcollision.
        /// The user should call _meshcollision = *env->ReadTrimeshURI(_filenamecollision) by themselves.
        std::string _filenamecollision;

        Vector _vRenderScale; ///< render scale of the object (x,y,z) from _filenamerender
        Vector _vCollisionScale; ///< render scale of the object (x,y,z) from _filenamecollision

        float transparency; ///< value from 0-1 for the transparency of the rendered object, 0 is opaque
        float& _fTransparency RAVE_DEPRECATED; ///< value from 0-1 for the transparency of the rendered object, 0 is opaque

        bool visible; ///< if true, geometry is visible as part of the 3d model (default is true)
        bool& _bVisible RAVE_DEPRECATED; ///< if true, geometry is visible as part of the 3d model (default is true)

        bool modifiable; ///< if true, object geometry can be dynamically modified (default is true)
        bool& _bModifiable RAVE_DEPRECATED; ///< if true, object geometry can be dynamically modified (default is true)
    };
    typedef boost::shared_ptr<GeometryInfo> GeometryInfoPtr;
    typedef boost::shared_ptr<GeometryInfo const> GeometryInfoConstPtr;

    /// \brief Describes the properties of a link used to initialize it
    class OPENRAVE_API LinkInfo : public XMLReadable
    {
public:
        LinkInfo();
        LinkInfo(const LinkInfo& other);
        virtual ~LinkInfo();

        LinkInfo& operator=(const LinkInfo& other);

        virtual void SerializeJSON(rapidjson::Value &value, rapidjson::Document::AllocatorType& allocator, int options=0);
        virtual void DeserializeJSON(const rapidjson::Value &value);

        /// \brief unique and constant scoped identifier
        std::string sid;

        std::vector<GeometryInfoPtr> geometries;
        std::vector<GeometryInfoPtr>& _vgeometryinfos RAVE_DEPRECATED;

        /// extra-purpose geometries like
        /// self -  self-collision specific geometry. By default, this type of geometry will be always set
        std::map< std::string, std::vector<GeometryInfoPtr> > extraGeometries;
        std::map< std::string, std::vector<GeometryInfoPtr> >& _mapExtraGeometries RAVE_DEPRECATED;

        /// \brief unique link name
        std::string name;
        std::string& _name RAVE_DEPRECATED;

        /// the current transformation of the link with respect to the body coordinate system
        Transform transform;
        Transform& _t RAVE_DEPRECATED;

        /// the frame for inertia and center of mass of the link in the link's coordinate system
        Transform massTransform;
        Transform& _tMassFrame RAVE_DEPRECATED;

        /// mass of link
        dReal mass;
        dReal& _mass RAVE_DEPRECATED;

        /// inertia along the axes of _tMassFrame
        Vector inertiaMoments;
        Vector& _vinertiamoments RAVE_DEPRECATED;

        std::map<std::string, std::vector<dReal> > floatParameters; ///< custom key-value pairs that could not be fit in the current model
        std::map<std::string, std::vector<dReal> >& _mapFloatParameters RAVE_DEPRECATED; ///< custom key-value pairs that could not be fit in the current model
        std::map<std::string, std::vector<int> > intParameters; ///< custom key-value pairs that could not be fit in the current model
        std::map<std::string, std::vector<int> >& _mapIntParameters RAVE_DEPRECATED; ///< custom key-value pairs that could not be fit in the current model
        std::map<std::string, std::string > stringParameters; ///< custom key-value pairs that could not be fit in the current model
        std::map<std::string, std::string >& _mapStringParameters RAVE_DEPRECATED; ///< custom key-value pairs that could not be fit in the current model

        /// force the following links to be treated as adjacent to this link
        std::vector<std::string> forcedAdjacentLinks;
        std::vector<std::string>& _vForcedAdjacentLinks RAVE_DEPRECATED;
        /// \brief Indicates a static body that does not move with respect to the root link.
        ///
        //// Static should be used when an object has infinite mass and
        /// shouldn't be affected by physics (including gravity). Collision still works.
        bool isStatic;
        bool& _bStatic RAVE_DEPRECATED;

        /// \true false if the link is disabled. disabled links do not participate in collision detection
        bool isEnabled;
        bool& _bIsEnabled RAVE_DEPRECATED;

        bool __padding0, __padding1; // for 4-byte alignment
    };
    typedef boost::shared_ptr<LinkInfo> LinkInfoPtr;
    typedef boost::shared_ptr<LinkInfo const> LinkInfoConstPtr;

    /// \brief A rigid body holding all its collision and rendering data.
    class OPENRAVE_API Link : public boost::enable_shared_from_this<Link>
    {
public:
        Link(KinBodyPtr parent);         ///< pass in a ODE world
        virtual ~Link();

        /// \deprecated (12/10/18)
        typedef KinBody::GeometryInfo GeometryInfo RAVE_DEPRECATED;
        typedef boost::shared_ptr<KinBody::GeometryInfo> GeometryInfoPtr RAVE_DEPRECATED;
        typedef TriMesh TRIMESH RAVE_DEPRECATED;
        typedef GeometryType GeomType RAVE_DEPRECATED;
        static const GeometryType GeomNone RAVE_DEPRECATED = OpenRAVE::GT_None;
        static const GeometryType GeomBox RAVE_DEPRECATED = OpenRAVE::GT_Box;
        static const GeometryType GeomSphere RAVE_DEPRECATED = OpenRAVE::GT_Sphere;
        static const GeometryType GeomCylinder RAVE_DEPRECATED = OpenRAVE::GT_Cylinder;
        static const GeometryType GeomTrimesh RAVE_DEPRECATED = OpenRAVE::GT_TriMesh;

        /// \brief geometry object holding a link parent and wrapping access to a protected geometry info
        class OPENRAVE_API Geometry
        {
public:
            /// \deprecated (12/07/16)
            static const GeometryType GeomNone RAVE_DEPRECATED = OpenRAVE::GT_None;
            static const GeometryType GeomBox RAVE_DEPRECATED = OpenRAVE::GT_Box;
            static const GeometryType GeomSphere RAVE_DEPRECATED = OpenRAVE::GT_Sphere;
            static const GeometryType GeomCylinder RAVE_DEPRECATED = OpenRAVE::GT_Cylinder;
            static const GeometryType GeomTrimesh RAVE_DEPRECATED = OpenRAVE::GT_TriMesh;

            Geometry(boost::shared_ptr<Link> parent, const KinBody::GeometryInfo& info);
            virtual ~Geometry() {
            }

            /// \brief get local geometry transform
            inline const Transform& GetTransform() const {
                return _info.transform;
            }
            inline GeometryType GetType() const {
                return _info.type;
            }
            inline const Vector& GetRenderScale() const {
                return _info._vRenderScale;
            }

            inline const std::string& GetRenderFilename() const {
                return _info._filenamerender;
            }
            inline float GetTransparency() const {
                return _info.transparency;
            }
            /// \deprecated (12/1/12)
            inline bool IsDraw() const RAVE_DEPRECATED {
                return _info.visible;
            }
            inline bool IsVisible() const {
                return _info.visible;
            }
            inline bool IsModifiable() const {
                return _info.modifiable;
            }

            inline dReal GetSphereRadius() const {
                return _info._vGeomData.x;
            }
            inline dReal GetCylinderRadius() const {
                return _info._vGeomData.x;
            }
            inline dReal GetCylinderHeight() const {
                return _info._vGeomData.y;
            }
            inline const Vector& GetBoxExtents() const {
                return _info._vGeomData;
            }
            inline const Vector& GetContainerOuterExtents() const {
                return _info._vGeomData;
            }
            inline const Vector& GetContainerInnerExtents() const {
                return _info._vGeomData2;
            }
            inline const Vector& GetContainerBottomCross() const {
                return _info._vGeomData3;
            }
            inline const RaveVector<float>& GetDiffuseColor() const {
                return _info.diffuseColor;
            }
            inline const RaveVector<float>& GetAmbientColor() const {
                return _info.ambientColor;
            }

            /// \brief returns the local collision mesh
            inline const TriMesh& GetCollisionMesh() const {
                return _info.mesh;
            }

            inline const KinBody::GeometryInfo& GetInfo() const {
                return _info;
            }

            inline const std::string& GetName() const {
                return _info.name;
            }

            virtual bool InitCollisionMesh(float fTessellation=1);

            /// \brief returns an axis aligned bounding box given that the geometry is transformed by trans
            virtual AABB ComputeAABB(const Transform& trans) const;
            virtual void serialize(std::ostream& o, int options) const;

            virtual void SerializeJSON(rapidjson::Value &value, rapidjson::Document::AllocatorType& allocator, int options=0);
            virtual void DeserializeJSON(const rapidjson::Value &value);

            /// \brief sets a new collision mesh and notifies every registered callback about it
            virtual void SetCollisionMesh(const TriMesh& mesh);
            /// \brief sets visible flag. if changed, notifies every registered callback about it.
            ///
            /// \return true if changed
            virtual bool SetVisible(bool visible);
            /// \deprecated (12/1/12)
            inline void SetDraw(bool bDraw) RAVE_DEPRECATED {
                SetVisible(bDraw);
            }
            /// \brief set transparency level (0 is opaque)
            virtual void SetTransparency(float f);
            /// \brief override diffuse color of geometry material
            virtual void SetDiffuseColor(const RaveVector<float>& color);
            /// \brief override ambient color of geometry material
            virtual void SetAmbientColor(const RaveVector<float>& color);

            /// \brief validates the contact normal on the surface of the geometry and makes sure the normal faces "outside" of the shape.
            ///
            /// \param position the position of the contact point specified in the link's coordinate system
            /// \param normal the unit normal of the contact point specified in the link's coordinate system
            /// \return true if the normal is changed to face outside of the shape
            virtual bool ValidateContactNormal(const Vector& position, Vector& normal) const;

            /// \brief sets a new render filename for the geometry. This does not change the collision
            virtual void SetRenderFilename(const std::string& renderfilename);

protected:
            boost::weak_ptr<Link> _parent;
            KinBody::GeometryInfo _info; ///< geometry info
#ifdef RAVE_PRIVATE
#ifdef _MSC_VER
            friend class OpenRAVEXMLParser::LinkXMLReader;
            friend class OpenRAVEXMLParser::KinBodyXMLReader;
            friend class XFileReader;
#else
            friend class ::OpenRAVEXMLParser::LinkXMLReader;
            friend class ::OpenRAVEXMLParser::KinBodyXMLReader;
            friend class ::XFileReader;
#endif
#endif
            friend class ColladaReader;
            friend class RobotBase;
            friend class KinBody;
            friend class KinBody::Link;
        };

        typedef boost::shared_ptr<Geometry> GeometryPtr;
        typedef boost::shared_ptr<Geometry const> GeometryConstPtr;
        typedef Geometry GEOMPROPERTIES RAVE_DEPRECATED;

        inline const std::string& GetName() const {
            return _info.name;
        }

        /// \brief Indicates a static body that does not move with respect to the root link.
        ///
        //// Static should be used when an object has infinite mass and
        ///< shouldn't be affected by physics (including gravity). Collision still works.
        inline bool IsStatic() const {
            return _info.isStatic;
        }

        /// \brief Enables a Link. An enabled link takes part in collision detection and physics simulations
        virtual void Enable(bool enable);

        /// \brief returns true if the link is enabled. \see Enable
        virtual bool IsEnabled() const;

        /// \brief Sets all the geometries of the link as visible or non visible.
        ///
        /// \return true if changed
        virtual bool SetVisible(bool visible);

        /// \return true if any geometry of the link is visible.
        virtual bool IsVisible() const;

        /// \brief parent body that link belongs to.
        ///
        /// \param trylock if true then will try to get the parent pointer and return empty pointer if parent was already destroyed. Otherwise throws an exception if parent is already destroyed. By default this should be
        inline KinBodyPtr GetParent(bool trylock=false) const {
            if( trylock ) {
                return _parent.lock();
            }
            else {
                return KinBodyPtr(_parent);
            }
        }

        /// \brief unique index into parent KinBody::GetLinks vector
        inline int GetIndex() const {
            return _index;
        }
        inline const TriMesh& GetCollisionData() const {
            return _collision;
        }

        /// \brief Compute the aabb of all the geometries of the link in the link coordinate system
        virtual AABB ComputeLocalAABB() const;

        /// \brief Compute the aabb of all the geometries of the link in the world coordinate system
        virtual AABB ComputeAABB() const;

        /// \brief Return the current transformation of the link in the world coordinate system.
        inline Transform GetTransform() const {
            return _info.transform;
        }

        /// \brief Return all the direct parent links in the kinematics hierarchy of this link.
        ///
        /// A parent link is is immediately connected to this link by a joint and has a path to the root joint so that it is possible
        /// to compute this link's transformation from its parent.
        /// \param[out] filled with the parent links
        virtual void GetParentLinks(std::vector< boost::shared_ptr<Link> >& vParentLinks) const;

        /// \brief Tests if a link is a direct parent.
        ///
        /// \see GetParentLinks
        /// \param link The link to test if it is one of the parents of this link.
        virtual bool IsParentLink(boost::shared_ptr<Link const> plink) const;

        /// \brief return center of mass offset in the link's local coordinate frame
        inline Vector GetLocalCOM() const {
            return _info.massTransform.trans;
        }

        /// \brief return center of mass of the link in the global coordinate system
        inline Vector GetGlobalCOM() const {
            return _info.transform*_info.massTransform.trans;
        }

        inline Vector GetCOMOffset() const {
            return _info.massTransform.trans;
        }

        /// \brief return inertia in link's local coordinate frame. The translation component is the the COM in the link's frame.
        virtual TransformMatrix GetLocalInertia() const;

        // \brief return inertia around the link's COM in the global coordinate frame.
        virtual TransformMatrix GetGlobalInertia() const;

        /// \deprecated (12/1/20)
        inline TransformMatrix GetInertia() const RAVE_DEPRECATED {
            RAVELOG_WARN("KinBody::Link::GetInertia is deprecated, use KinBody::Link::GetLocalInertia\n");
            return GetLocalInertia();
        }

        /// \brief sets a new mass frame with respect to the link coordinate system
        virtual void SetLocalMassFrame(const Transform& massframe);

        /// \brief sets new principal moments of inertia (with respect to the mass frame)
        virtual void SetPrincipalMomentsOfInertia(const Vector& inertiamoments);

        /// \brief set a new mass
        virtual void SetMass(dReal mass);

        /// \brief return the mass frame in the link's local coordinate system that holds the center of mass and principal axes for inertia.
        inline const Transform& GetLocalMassFrame() const {
            return _info.massTransform;
        }

        /// \brief return the mass frame in the global coordinate system that holds the center of mass and principal axes for inertia.
        inline Transform GetGlobalMassFrame() const {
            return _info.transform*_info.massTransform;
        }

        /// \brief return the principal moments of inertia inside the mass frame
        inline const Vector& GetPrincipalMomentsOfInertia() const {
            return _info.inertiaMoments;
        }
        inline dReal GetMass() const {
            return _info.mass;
        }

        /// \brief sets a link to be static.
        ///
        /// Because this can affect the kinematics, it requires the body's internal structures to be recomputed
        virtual void SetStatic(bool bStatic);

        /// \brief Sets the transform of the link regardless of kinematics
        ///
        /// \param[in] t the new transformation
        virtual void SetTransform(const Transform& transform);

        /// adds an external force at pos (absolute coords)
        /// \param[in] force the direction and magnitude of the force
        /// \param[in] pos in the world where the force is getting applied
        /// \param[in] add if true, force is added to previous forces, otherwise it is set
        virtual void SetForce(const Vector& force, const Vector& pos, bool add);

        /// adds torque to a body (absolute coords)
        /// \param add if true, torque is added to previous torques, otherwise it is set
        virtual void SetTorque(const Vector& torque, bool add);

        /// forces the velocity of the link
        /// \param[in] linearvel the translational velocity
        /// \param[in] angularvel is the rotation axis * angular speed
        virtual void SetVelocity(const Vector& linearvel, const Vector& angularvel);

        /// \brief get the velocity of the link
        /// \param[out] linearvel the translational velocity
        /// \param[out] angularvel is the rotation axis * angular speed
        virtual void GetVelocity(Vector& linearvel, Vector& angularvel) const;

        /// \brief return the linear/angular velocity of the link
        virtual std::pair<Vector,Vector> GetVelocity() const;

        /// \brief returns a list of all the geometry objects.
        inline const std::vector<GeometryPtr>& GetGeometries() const {
            return _vGeometries;
        }
        virtual GeometryPtr GetGeometry(int index);

        /// \brief inits the current geometries with the new geometry info.
        ///
        /// This gives a user control for dynamically changing the object geometry. Note that the kinbody/robot hash could change.
        /// \param geometries a list of geometry infos to be initialized into new geometry objects, note that the geometry info data is copied
        virtual void InitGeometries(std::vector<KinBody::GeometryInfoConstPtr>& geometries);
        virtual void InitGeometries(std::list<KinBody::GeometryInfo>& geometries);

        /// \brief initializes the link with geometries from the extra geomeries in LinkInfo
        ///
        /// \param name The name of the geometry group. If name is empty, will initialize the default geometries.
        /// \throw If name does not exist in GetInfo()._mapExtraGeometries, then throw an exception.
        virtual void SetGeometriesFromGroup(const std::string& name);

        /// \brief returns a const reference to the vector of geometries for a particular group
        ///
        /// \param name The name of the geometry group.
        /// \throw openrave_exception If the group does not exist, throws an exception.
        virtual const std::vector<KinBody::GeometryInfoPtr>& GetGeometriesFromGroup(const std::string& name) const;

        /// \brief stores geometries for later retrieval
        ///
        /// the list is stored inside _GetInfo()._mapExtraGeometries. Note that the pointers are copied and not the data, so
        /// any be careful not to modify the geometries afterwards
        virtual void SetGroupGeometries(const std::string& name, const std::vector<KinBody::GeometryInfoPtr>& geometries);

        /// \brief returns the number of geometries stored from a particular key
        ///
        /// \return if -1, then the geometries are not in _mapExtraGeometries, otherwise the number
        virtual int GetGroupNumGeometries(const std::string& name) const;

        /// \brief swaps the geometries with the link
        virtual void SwapGeometries(boost::shared_ptr<Link>& link);

        /// validates the contact normal on link and makes sure the normal faces "outside" of the geometry shape it lies on. An exception can be thrown if position is not on a geometry surface
        /// \param position the position of the contact point specified in the link's coordinate system, assumes it is on a particular geometry
        /// \param normal the unit normal of the contact point specified in the link's coordinate system
        /// \return true if the normal is changed to face outside of the shape
        virtual bool ValidateContactNormal(const Vector& position, Vector& normal) const;

        /// \brief returns true if plink is rigidily attahced to this link.
        virtual bool IsRigidlyAttached(boost::shared_ptr<Link const> plink) const;

        /// \brief Gets all the rigidly attached links to linkindex, also adds the link to the list.
        ///
        /// \param vattachedlinks the array to insert all links attached to linkindex with the link itself.
        virtual void GetRigidlyAttachedLinks(std::vector<boost::shared_ptr<Link> >& vattachedlinks) const;

        virtual void serialize(std::ostream& o, int options) const;

        virtual void SerializeJSON(rapidjson::Value &value, rapidjson::Document::AllocatorType& allocator, int options=0);
        virtual void DeserializeJSON(const rapidjson::Value &value);

        /// \brief return a map of custom float parameters
        inline const std::map<std::string, std::vector<dReal> >& GetFloatParameters() const {
            return _info.floatParameters;
        }

        /// \brief set custom float parameters
        ///
        /// \param parameters if empty, then removes the parameter
        virtual void SetFloatParameters(const std::string& key, const std::vector<dReal>& parameters);

        /// \brief return a map of custom integer parameters
        inline const std::map<std::string, std::vector<int> >& GetIntParameters() const {
            return _info.intParameters;
        }

        /// \brief set custom int parameters
        ///
        /// \param parameters if empty, then removes the parameter
        virtual void SetIntParameters(const std::string& key, const std::vector<int>& parameters);

        /// \brief return a map of custom float parameters
        inline const std::map<std::string, std::string >& GetStringParameters() const {
            return _info.stringParameters;
        }

        /// \brief set custom string parameters
        ///
        /// \param value if empty, then removes the parameter
        virtual void SetStringParameters(const std::string& key, const std::string& value);

        /// \brief Updates several fields in \ref _info depending on the current state of the link
        virtual void UpdateInfo();

        /// \brief returns the current info structure of the link.
        ///
        /// The LinkInfo::_vgeometryinfos do not reflect geometry changes that happened since the robot was created. User
        /// will need to call Geometry::GetInfo on each individual geometry.
        inline const KinBody::LinkInfo& GetInfo() const {
            return _info;
        }

        /// \brief Calls \ref UpdateInfo and returns the link structure
        inline const KinBody::LinkInfo& UpdateAndGetInfo() {
            UpdateInfo();
            return _info;
        }

protected:
        /// \brief Updates the cached information due to changes in the collision data.
        ///
        /// \param parameterschanged if true, will
        virtual void _Update(bool parameterschanged=true);

        std::vector<GeometryPtr> _vGeometries;         ///< \see GetGeometries

        LinkInfo _info; ///< parameter information of the link

private:
        /// Sensitive variables that are auto-generated and should not be modified by the user.
        /// @name Private Link Variables
        //@{
        int _index;                  ///< \see GetIndex
        KinBodyWeakPtr _parent;         ///< \see GetParent
        std::vector<int> _vParentLinks;         ///< \see GetParentLinks, IsParentLink
        std::vector<int> _vRigidlyAttachedLinks;         ///< \see IsRigidlyAttached, GetRigidlyAttachedLinks
        TriMesh _collision; ///< triangles for collision checking, triangles are always the triangulation
                            ///< of the body when it is at the identity transformation
        //@}
#ifdef RAVE_PRIVATE
#ifdef _MSC_VER
        friend class OpenRAVEXMLParser::LinkXMLReader;
        friend class OpenRAVEXMLParser::KinBodyXMLReader;
        friend class OpenRAVEXMLParser::RobotXMLReader;
        friend class XFileReader;
#else
        friend class ::OpenRAVEXMLParser::LinkXMLReader;
        friend class ::OpenRAVEXMLParser::KinBodyXMLReader;
        friend class ::OpenRAVEXMLParser::RobotXMLReader;
        friend class ::XFileReader;
#endif
#endif
        friend class ColladaReader;
        friend class KinBody;
        friend class RobotBase;
    };
    typedef boost::shared_ptr<KinBody::Link> LinkPtr;
    typedef boost::shared_ptr<KinBody::Link const> LinkConstPtr;
    typedef boost::weak_ptr<KinBody::Link> LinkWeakPtr;

    /** \brief The type of joint movement.

        Non-special joints that are combinations of revolution and prismatic joints.
        The first 4 bits specify the joint DOF, the next bits specify whether the joint is revolute (0) or prismatic (1).
        There can be also special joint types that are valid if the JointSpecialBit is set.

        For multi-dof joints, the order is transform(parentlink) * transform(axis0) * transform(axis1) ...
     */
    enum JointType {
        JointNone = 0,
        JointHinge = 0x01,
        JointRevolute = 0x01,
        JointSlider = 0x11,
        JointPrismatic = 0x11,
        JointRR = 0x02,
        JointRP = 0x12,
        JointPR = 0x22,
        JointPP = 0x32,
        JointSpecialBit = 0x80000000,
        JointUniversal = 0x80000001,
        JointHinge2 = 0x80000002,
        JointSpherical = 0x80000003,
        JointTrajectory = 0x80000004, ///< there is no axis defined, instead the relative transformation is directly output from the trajectory affine_transform structure
    };

    class Joint;

    /// \brief Holds mimic information about position, velocity, and acceleration of one axis of the joint.
    ///
    /// In every array, [0] is position, [1] is velocity, [2] is acceleration.
    class OPENRAVE_API MimicInfo
    {
public:
        boost::array< std::string, 3>  _equations;         ///< the original equations

        virtual void SerializeJSON(rapidjson::Value &value, rapidjson::Document::AllocatorType& allocator, int options=0);
        virtual void DeserializeJSON(const rapidjson::Value &value);
    };
    typedef boost::shared_ptr<MimicInfo> MimicInfoPtr;
    typedef boost::shared_ptr<MimicInfo const> MimicInfoConstPtr;

    class OPENRAVE_API Mimic
    {
public:
        boost::array< std::string, 3>  _equations;         ///< the original equations

        struct DOFFormat
        {
            int16_t jointindex;         ///< the index into the joints, if >= GetJoints.size(), then points to the passive joints
            int16_t dofindex : 14;         ///< if >= 0, then points to a DOF of the robot that is NOT mimiced
            uint8_t axis : 2;         ///< the axis of the joint index
            bool operator <(const DOFFormat& r) const;
            bool operator ==(const DOFFormat& r) const;
            boost::shared_ptr<Joint> GetJoint(KinBodyPtr parent) const;
            boost::shared_ptr<Joint const> GetJoint(KinBodyConstPtr parent) const;
        };
        struct DOFHierarchy
        {
            int16_t dofindex;         ///< >=0 dof index
            uint16_t dofformatindex;         ///< index into _vdofformat to follow the computation
            bool operator ==(const DOFHierarchy& r) const {
                return dofindex==r.dofindex && dofformatindex == r.dofformatindex;
            }
        };

        /// @name automatically set
        //@{
        std::vector< DOFFormat > _vdofformat;         ///< the format of the values the equation takes order is important.
        std::vector<DOFHierarchy> _vmimicdofs;         ///< all dof indices that the equations depends on. DOFHierarchy::dofindex can repeat
        OpenRAVEFunctionParserRealPtr _posfn;
        std::vector<OpenRAVEFunctionParserRealPtr > _velfns, _accelfns;         ///< the velocity and acceleration partial derivatives with respect to each of the values in _vdofformat
        //@}
    };
    typedef boost::shared_ptr<Mimic> MimicPtr;
    typedef boost::shared_ptr<Mimic const> MimicConstPtr;

    /// \brief Describes the properties of a joint used to initialize it
    class OPENRAVE_API JointInfo : public XMLReadable
    {
public:
        JointInfo();
        JointInfo(const JointInfo& other);
        virtual ~JointInfo();

        JointInfo& operator=(const JointInfo& other);

        virtual int GetDOF() const;

        virtual void SerializeJSON(rapidjson::Value &value, rapidjson::Document::AllocatorType& allocator, int options=0);
        virtual void DeserializeJSON(const rapidjson::Value &value);

        /// \brief unique and constant scoped identifier
        std::string sid;

        JointType type; /// The joint type
        JointType& _type RAVE_DEPRECATED; /// The joint type

        std::string name;         ///< the unique joint name
        std::string& _name RAVE_DEPRECATED;         ///< the unique joint name

        std::string parentLinkName;
        std::string childLinkName; ///< attaching links, all axes and anchors are defined in the link pointed to by _linkname0 coordinate system. _linkname0 is usually the parent link.
        std::string& _linkname0 RAVE_DEPRECATED; ///< attaching links, all axes and anchors are defined in the link pointed to by _linkname0 coordinate system. _linkname0 is usually the parent link.
        std::string& _linkname1 RAVE_DEPRECATED; ///< attaching links, all axes and anchors are defined in the link pointed to by _linkname0 coordinate system. _linkname0 is usually the parent link.

        Vector anchor; ///< the anchor of the rotation axes defined in _linkname0's coordinate system. this is only used to construct the internal left/right matrices. passed into Joint::_ComputeInternalInformation
        Vector& _vanchor RAVE_DEPRECATED; ///< the anchor of the rotation axes defined in _linkname0's coordinate system. this is only used to construct the internal left/right matrices. passed into Joint::_ComputeInternalInformation

        boost::array<Vector,3> axes; ///< axes in _linkname0's or environment coordinate system used to define joint movement. passed into Joint::_ComputeInternalInformation
        boost::array<Vector,3>& _vaxes RAVE_DEPRECATED; ///< axes in _linkname0's or environment coordinate system used to define joint movement. passed into Joint::_ComputeInternalInformation

        std::vector<dReal> currentValues; ///< joint values at initialization. passed into Joint::_ComputeInternalInformation
        std::vector<dReal>& _vcurrentvalues RAVE_DEPRECATED; ///< joint values at initialization. passed into Joint::_ComputeInternalInformation

        boost::array<dReal,3> resolutions; ///< interpolation resolution
        boost::array<dReal,3>& _vresolution RAVE_DEPRECATED; ///< interpolation resolution

        boost::array<dReal,3> maxVel; ///< the soft maximum velocity (rad/s) to move the joint when planning
        boost::array<dReal,3>& _vmaxvel RAVE_DEPRECATED; ///< the soft maximum velocity (rad/s) to move the joint when planning
        boost::array<dReal,3> hardMaxVel; ///< the hard maximum velocity, robot cannot exceed this velocity. used for verification checking
        boost::array<dReal,3>& _vhardmaxvel RAVE_DEPRECATED; ///< the hard maximum velocity, robot cannot exceed this velocity. used for verification checking
        
        boost::array<dReal,3> maxAccel; ///< the maximum acceleration (rad/s^2) of the joint
        boost::array<dReal,3>& _vmaxaccel RAVE_DEPRECATED; ///< the maximum acceleration (rad/s^2) of the joint

        boost::array<dReal,3> maxTorque; ///< maximum torque (N.m, kg m^2/s^2) that should be applied to the joint. Usually this is computed from the motor nominal torque and gear ratio. Ignore if values are 0.
        boost::array<dReal,3>& _vmaxtorque RAVE_DEPRECATED; ///< maximum torque (N.m, kg m^2/s^2) that should be applied to the joint. Usually this is computed from the motor nominal torque and gear ratio. Ignore if values are 0.
        
        boost::array<dReal,3> maxInertia; ///< maximum inertia (kg m^2) that the joint can exhibit. Usually this is set for safety reasons. Ignore if values are 0.
        boost::array<dReal,3>& _vmaxinertia RAVE_DEPRECATED; ///< maximum inertia (kg m^2) that the joint can exhibit. Usually this is set for safety reasons. Ignore if values are 0.
        
        boost::array<dReal,3> weights; ///< the weights of the joint for computing distance metrics.
        boost::array<dReal,3>& _vweights RAVE_DEPRECATED; ///< the weights of the joint for computing distance metrics.

        /// \brief internal offset parameter that determines the branch the angle centers on
        ///
        /// Wrap offsets are needed for rotation joints since the range is limited to 2*pi.
        /// This allows the wrap offset to be set so the joint can function in [-pi+offset,pi+offset]..
        /// \param iaxis the axis to get the offset from
        boost::array<dReal,3> offsets;
        boost::array<dReal,3>& _voffsets RAVE_DEPRECATED;
        

        boost::array<dReal,3> lowerLimit; ///< joint limits
        boost::array<dReal,3> upperLimit; ///< joint limits
        boost::array<dReal,3>& _vlowerlimit RAVE_DEPRECATED; ///< joint limits
        boost::array<dReal,3>& _vupperlimit RAVE_DEPRECATED; ///< joint limits

        TrajectoryBasePtr _trajfollow; ///< used if joint type is JointTrajectory

        boost::array<MimicInfoPtr,3> mimic; ///< the mimic properties of each of the joint axes. It is theoretically possible for a multi-dof joint to have one axes mimiced and the others free. When cloning, is it ok to copy this and assume it is constant?
        boost::array<MimicInfoPtr,3>& _vmimic RAVE_DEPRECATED; ///< the mimic properties of each of the joint axes. It is theoretically possible for a multi-dof joint to have one axes mimiced and the others free. When cloning, is it ok to copy this and assume it is constant?

        std::map<std::string, std::vector<dReal> > floatParameters; ///< custom key-value pairs that could not be fit in the current model
        std::map<std::string, std::vector<dReal> >& _mapFloatParameters RAVE_DEPRECATED; ///< custom key-value pairs that could not be fit in the current model
        std::map<std::string, std::vector<int> > intParameters; ///< custom key-value pairs that could not be fit in the current model
        std::map<std::string, std::vector<int> >& _mapIntParameters RAVE_DEPRECATED; ///< custom key-value pairs that could not be fit in the current model
        std::map<std::string, std::string > stringParameters; ///< custom key-value pairs that could not be fit in the current model
        std::map<std::string, std::string >& _mapStringParameters RAVE_DEPRECATED; ///< custom key-value pairs that could not be fit in the current model

        ElectricMotorActuatorInfoPtr electricMotorActuator;
        ElectricMotorActuatorInfoPtr& _infoElectricMotor RAVE_DEPRECATED;

<<<<<<< HEAD
=======
        std::map<std::string, std::vector<dReal> > _mapFloatParameters; ///< custom key-value pairs that could not be fit in the current model
        std::map<std::string, std::vector<int> > _mapIntParameters; ///< custom key-value pairs that could not be fit in the current model
        std::map<std::string, std::string > _mapStringParameters; ///< custom key-value pairs that could not be fit in the current model

        ElectricMotorActuatorInfoPtr _infoElectricMotor;

>>>>>>> 6d4748c5
        /// true if joint axis has an identification at some of its lower and upper limits.
        ///
        /// An identification of the lower and upper limits means that once the joint reaches its upper limits, it is also
        /// at its lower limit. The most common identification on revolute joints at -pi and pi. 'circularity' means the
        /// joint does not stop at limits.
        /// Although currently not developed, it could be possible to support identification for joints that are not revolute.
        boost::array<uint8_t,3> isCircular;
        boost::array<uint8_t,3>& _bIsCircular RAVE_DEPRECATED;

        bool isActive; ///< if true, should belong to the DOF of the body, unless it is a mimic joint (_ComputeInternalInformation decides this)
        bool& _bIsActive RAVE_DEPRECATED; ///< if true, should belong to the DOF of the body, unless it is a mimic joint (_ComputeInternalInformation decides this)
    };
    typedef boost::shared_ptr<JointInfo> JointInfoPtr;
    typedef boost::shared_ptr<JointInfo const> JointInfoConstPtr;

    /// \brief Information about a joint that controls the relationship between two links.
    class OPENRAVE_API Joint : public boost::enable_shared_from_this<Joint>
    {
public:
        /// \deprecated 12/10/19
        typedef Mimic MIMIC RAVE_DEPRECATED;
        typedef KinBody::JointType JointType RAVE_DEPRECATED;
        static const KinBody::JointType JointNone RAVE_DEPRECATED = KinBody::JointNone;
        static const KinBody::JointType JointHinge RAVE_DEPRECATED = KinBody::JointHinge;
        static const KinBody::JointType JointRevolute RAVE_DEPRECATED = KinBody::JointRevolute;
        static const KinBody::JointType JointSlider RAVE_DEPRECATED = KinBody::JointSlider;
        static const KinBody::JointType JointPrismatic RAVE_DEPRECATED = KinBody::JointPrismatic;
        static const KinBody::JointType JointRR RAVE_DEPRECATED = KinBody::JointRR;
        static const KinBody::JointType JointRP RAVE_DEPRECATED = KinBody::JointRP;
        static const KinBody::JointType JointPR RAVE_DEPRECATED = KinBody::JointPR;
        static const KinBody::JointType JointPP RAVE_DEPRECATED = KinBody::JointPP;
        static const KinBody::JointType JointSpecialBit RAVE_DEPRECATED = KinBody::JointSpecialBit;
        static const KinBody::JointType JointUniversal RAVE_DEPRECATED = KinBody::JointUniversal;
        static const KinBody::JointType JointHinge2 RAVE_DEPRECATED = KinBody::JointHinge2;
        static const KinBody::JointType JointSpherical RAVE_DEPRECATED = KinBody::JointSpherical;
        static const KinBody::JointType JointTrajectory RAVE_DEPRECATED = KinBody::JointTrajectory;

        Joint(KinBodyPtr parent, KinBody::JointType type = KinBody::JointNone);
        virtual ~Joint();

        /// \brief The unique name of the joint
        inline const std::string& GetName() const {
            return _info.name;
        }

        inline dReal GetMaxVel(int iaxis=0) const {
            return _info.maxVel[iaxis];
        }
        inline dReal GetMaxAccel(int iaxis=0) const {
            return _info.maxAccel[iaxis];
        }

        ///< \brief gets the max instantaneous torque of the joint
        ///
        /// If _infoElectricMotor is filled, the will compute the max instantaneous torque depending on the current speed of the joint.
        dReal GetMaxTorque(int iaxis=0) const;

        ///< \brief gets the max instantaneous torque limits of the joint
        ///
        /// If _infoElectricMotor is filled, the will compute the nominal torque limits depending on the current speed of the joint.
        /// \return min and max of torque limits
        std::pair<dReal, dReal> GetInstantaneousTorqueLimits(int iaxis=0) const;

        ///< \brief gets the nominal torque limits of the joint
        ///
        /// If _infoElectricMotor is filled, the will compute the nominal torque limits depending on the current speed of the joint.
        /// \return min and max of torque limits
        std::pair<dReal, dReal> GetNominalTorqueLimits(int iaxis=0) const;

        inline dReal GetMaxInertia(int iaxis=0) const {
            return _info.maxInertia[iaxis];
        }

        /// \brief Get the degree of freedom index in the body's DOF array.
        ///
        /// This does not index in KinBody::GetJoints() directly! In other words, KinBody::GetDOFValues()[GetDOFIndex()] == GetValues()[0]
        inline int GetDOFIndex() const {
            return dofindex;
        }

        /// \brief Get the joint index into KinBody::GetJoints.
        inline int GetJointIndex() const {
            return jointindex;
        }

        /// \brief parent body that joint belongs to.
        ///
        /// \param trylock if true then will try to get the parent pointer and return empty pointer if parent was already destroyed. Otherwise throws an exception if parent is already destroyed. By default this should be
        inline KinBodyPtr GetParent(bool trylock=false) const {
            if( trylock ) {
                return _parent.lock();
            }
            else {
                return KinBodyPtr(_parent);
            }
        }

        inline LinkPtr GetFirstAttached() const {
            return _attachedbodies[0];
        }
        inline LinkPtr GetSecondAttached() const {
            return _attachedbodies[1];
        }

        inline KinBody::JointType GetType() const {
            return _info.type;
        }

        /// \brief gets all resolutions for the joint axes
        ///
        /// \param[in] bAppend if true will append to the end of the vector instead of erasing it
        virtual void GetResolutions(std::vector<dReal>& resolutions, bool bAppend=false) const;

        /// \brief The discretization of the joint used when line-collision checking.
        ///
        /// The resolutions are set as large as possible such that the joint will not go through obstacles of determined size.
        virtual dReal GetResolution(int iaxis=0) const;

        virtual void SetResolution(dReal resolution, int iaxis=0);

        /// \brief The degrees of freedom of the joint. Each joint supports a max of 3 degrees of freedom.
        virtual int GetDOF() const;

        /// \brief Return true if joint axis has an identification at some of its lower and upper limits.
        ///
        /// An identification of the lower and upper limits means that once the joint reaches its upper limits, it is also
        /// at its lower limit. The most common identification on revolute joints at -pi and pi. 'circularity' means the
        /// joint does not stop at limits.
        /// Although currently not developed, it could be possible to support identification for joints that are not revolute.
        virtual bool IsCircular(int iaxis) const;

        /// \brief returns true if the axis describes a rotation around an axis.
        ///
        /// \param iaxis the axis of the joint to return the results for
        virtual bool IsRevolute(int iaxis) const;

        /// \brief returns true if the axis describes a translation around an axis.
        ///
        /// \param iaxis the axis of the joint to return the results for
        virtual bool IsPrismatic(int iaxis) const;

        /// \brief Return true if joint can be treated as a static binding (ie all limits are 0)
        virtual bool IsStatic() const;

        /// \brief Return all the joint values with the correct offsets applied
        ///
        /// \param bAppend if true will append to the end of the vector instead of erasing it
        /// \return degrees of freedom of the joint (even if pValues is NULL)
        virtual void GetValues(std::vector<dReal>& values, bool bAppend=false) const;

        /// \brief Return the value of the specified joint axis only.
        virtual dReal GetValue(int axis) const;

        /// \brief Gets the joint velocities
        ///
        /// \param bAppend if true will append to the end of the vector instead of erasing it
        /// \return the degrees of freedom of the joint (even if pValues is NULL)
        virtual void GetVelocities(std::vector<dReal>& values, bool bAppend=false) const;

        /// \brief Return the velocity of the specified joint axis only.
        virtual dReal GetVelocity(int axis) const;

        /// \brief Add effort (force or torque) to the joint
        virtual void AddTorque(const std::vector<dReal>& torques);

        /// \brief The anchor of the joint in global coordinates.
        virtual Vector GetAnchor() const;

        /// \brief The axis of the joint in global coordinates
        ///
        /// \param[in] axis the axis to get
        virtual Vector GetAxis(int axis = 0) const;

        /** \brief Get the limits of the joint

            \param[out] vLowerLimit the lower limits
            \param[out] vUpperLimit the upper limits
            \param[in] bAppend if true will append to the end of the vector instead of erasing it
         */
        virtual void GetLimits(std::vector<dReal>& vLowerLimit, std::vector<dReal>& vUpperLimit, bool bAppend=false) const;

        /// \brief returns the lower and upper limit of one axis of the joint
        virtual std::pair<dReal, dReal> GetLimit(int iaxis=0) const;

        /// \brief \see GetLimits
        virtual void SetLimits(const std::vector<dReal>& lower, const std::vector<dReal>& upper);

        /** \brief Returns the max velocities of the joint

            \param[out] the max velocity
            \param[in] bAppend if true will append to the end of the vector instead of erasing it
         */
        virtual void GetVelocityLimits(std::vector<dReal>& vmax, bool bAppend=false) const;

        virtual void GetVelocityLimits(std::vector<dReal>& vlower, std::vector<dReal>& vupper, bool bAppend=false) const;

        /// \brief returns the lower and upper velocity limit of one axis of the joint
        virtual std::pair<dReal, dReal> GetVelocityLimit(int iaxis=0) const;

        /// \brief \see GetVelocityLimits
        virtual void SetVelocityLimits(const std::vector<dReal>& vmax);

        /** \brief Returns the max accelerations of the joint

            \param[out] the max acceleration
            \param[in] bAppend if true will append to the end of the vector instead of erasing it
         */
        virtual void GetAccelerationLimits(std::vector<dReal>& vmax, bool bAppend=false) const;

        virtual dReal GetAccelerationLimit(int iaxis=0) const;

        /// \brief \see GetAccelerationLimits
        virtual void SetAccelerationLimits(const std::vector<dReal>& vmax);

        /** \brief Returns the max torques of the joint

            \param[out] the max torque
            \param[in] bAppend if true will append to the end of the vector instead of erasing it
         */
        virtual void GetTorqueLimits(std::vector<dReal>& vmax, bool bAppend=false) const;

        /// \brief \see GetTorqueLimits
        virtual void SetTorqueLimits(const std::vector<dReal>& vmax);

        /** \brief Returns the max inertias of the joint

            \param[out] the max inertia
            \param[in] bAppend if true will append to the end of the vector instead of erasing it
         */
        virtual void GetInertiaLimits(std::vector<dReal>& vmax, bool bAppend=false) const;

        /// \brief \see GetInertiaLimits
        virtual void SetInertiaLimits(const std::vector<dReal>& vmax);

        /// \brief gets all weights for the joint axes
        ///
        /// \param[in] bAppend if true will append to the end of the vector instead of erasing it
        virtual void GetWeights(std::vector<dReal>& weights, bool bAppend=false) const;

        /// \brief The weight associated with a joint's axis for computing a distance in the robot configuration space.
        virtual dReal GetWeight(int axis=0) const;

        /// \brief \see GetWeight
        virtual void SetWeights(const std::vector<dReal>& weights);

        /// \brief Computes the configuration difference values1-values2 and stores it in values1.
        ///
        /// Takes into account joint limits and wrapping of circular joints.
        virtual void SubtractValues(std::vector<dReal>& values1, const std::vector<dReal>& values2) const;

        /// \brief Returns the configuration difference value1-value2 for axis i.
        ///
        /// Takes into account joint limits and wrapping of circular joints.
        virtual dReal SubtractValue(dReal value1, dReal value2, int iaxis) const;

        /// \brief Return internal offset parameter that determines the branch the angle centers on
        ///
        /// Wrap offsets are needed for rotation joints since the range is limited to 2*pi.
        /// This allows the wrap offset to be set so the joint can function in [-pi+offset,pi+offset]..
        /// \param iaxis the axis to get the offset from
        inline dReal GetWrapOffset(int iaxis=0) const {
            return _info.offsets.at(iaxis);
        }

        inline dReal GetOffset(int iaxis=0) const RAVE_DEPRECATED {
            return GetWrapOffset(iaxis);
        }

        /// \brief \see GetWrapOffset
        virtual void SetWrapOffset(dReal offset, int iaxis=0);

        virtual void serialize(std::ostream& o, int options) const;

        virtual void SerializeJSON(rapidjson::Value &value, rapidjson::Document::AllocatorType& allocator, int options=0);
        virtual void DeserializeJSON(const rapidjson::Value &value);

        /// @name Internal Hierarchy Methods
        //@{
        /// \brief Return the parent link which the joint measures its angle off from (either GetFirstAttached() or GetSecondAttached())
        virtual LinkPtr GetHierarchyParentLink() const;
        /// \brief Return the child link whose transformation is computed by this joint's values (either GetFirstAttached() or GetSecondAttached())
        virtual LinkPtr GetHierarchyChildLink() const;
        /// \brief The axis of the joint in local coordinates.
        virtual Vector GetInternalHierarchyAxis(int axis = 0) const;
        /// \brief Left multiply transform given the base body.
        virtual Transform GetInternalHierarchyLeftTransform() const;
        /// \brief Right multiply transform given the base body.
        virtual Transform GetInternalHierarchyRightTransform() const;
        //@}

        /// A mimic joint's angles are automatically determined from other joints based on a general purpose formula.
        /// A user does not have control of the the mimic joint values, even if they appear in the DOF list.
        /// @name Mimic Joint Properties
        //@{

        /// \deprecated (11/1/1)
        virtual int GetMimicJointIndex() const RAVE_DEPRECATED;
        /// \deprecated (11/1/1)
        virtual const std::vector<dReal> GetMimicCoeffs() const RAVE_DEPRECATED;

        /// \brief Returns true if a particular axis of the joint is mimiced.
        ///
        /// \param axis the axis to query. When -1 returns true if any of the axes have mimic joints
        virtual bool IsMimic(int axis=-1) const;

        /** \brief If the joint is mimic, returns the equation to compute its value

            \param[in] axis the axis index
            \param[in] type 0 for position, 1 for velocity, 2 for acceleration.
            \param[in] format the format the equations are returned in. If empty or "fparser", equation in fparser format. Also supports: "mathml".

            MathML:

            Set 'format' to "mathml". The joint variables are specified with <csymbol>. If a targetted joint has more than one degree of freedom, then axis is suffixed with _\%d. If 'type' is 1 or 2, the partial derivatives are outputted as consecutive <math></math> tags in the same order as \ref Mimic::_vdofformat
         */
        virtual std::string GetMimicEquation(int axis=0, int type=0, const std::string& format="") const;

        /** \brief Returns the set of DOF indices that the computation of a joint axis depends on. Order is arbitrary.

            If the mimic joint uses the values of other mimic joints, then the dependent DOFs of that joint are also
            copied over. Therefore, the dof indices returned can be more than the actual variables used in the equation.
            \throw openrave_exception Throws an exception if the axis is not mimic.
         */
        virtual void GetMimicDOFIndices(std::vector<int>& vmimicdofs, int axis=0) const;

        /** \brief Sets the mimic properties of the joint.

            The equations can use the joint names directly in the equation, which represent the position of the joint. Any non-mimic joint part of KinBody::GetJoints() can be used in the computation of the values.
            If a joint has more than one degree of freedom, then suffix it '_' and the axis index. For example universaljoint_0 * 10 + sin(universaljoint_1).

            See http://warp.povusers.org/FunctionParser/fparser.html for a full description of the equation formats.

            The velocity and acceleration equations are specified in terms of partial derivatives, which means one expression needs to be specified per degree of freedom of used. In order to separate the expressions use "|name ...". The name should immediately follow  '|'.  For example:

           |universaljoint_0 10 |universaljoint_1 10*cos(universaljoint_1)

            If there is only one variable used in the position equation, then the equation can be specified directly without using "{}".

            \param[in] axis the axis to set the properties for.
            \param[in] poseq Equation for joint's position. If it is empty, the mimic properties are turned off for this joint.
            \param[in] veleq First-order partial derivatives of poseq with respect to all used DOFs. Only the variables used in poseq are allowed to be used. If poseq is not empty, this is required.
            \param[in] acceleq Second-order partial derivatives of poseq with respect to all used DOFs. Only the variables used in poseq are allowed to be used. Optional.
            \throw openrave_exception Throws an exception if the mimic equation is invalid in any way.
         */
        virtual void SetMimicEquations(int axis, const std::string& poseq, const std::string& veleq, const std::string& acceleq="");
        //@}

        /// \brief return a map of custom float parameters
        inline const std::map<std::string, std::vector<dReal> >& GetFloatParameters() const {
            return _info.floatParameters;
        }

        /// \brief set custom float parameters
        ///
        /// \param parameters if empty, then removes the parameter
        virtual void SetFloatParameters(const std::string& key, const std::vector<dReal>& parameters);

        /// \brief return a map of custom integer parameters
        inline const std::map<std::string, std::vector<int> >& GetIntParameters() const {
            return _info.intParameters;
        }

        /// \brief set custom int parameters
        ///
        /// \param parameters if empty, then removes the parameter
        virtual void SetIntParameters(const std::string& key, const std::vector<int>& parameters);

        /// \brief return a map of custom string parameters
        inline const std::map<std::string, std::string >& GetStringParameters() const {
            return _info.stringParameters;
        }

        /// \brief set custom string parameters
        ///
        /// \param parameters if empty, then removes the parameter
        virtual void SetStringParameters(const std::string& key, const std::string& value);

        /// \brief Updates several fields in \ref _info depending on the current state of the joint.
        virtual void UpdateInfo();

        /// \brief returns the JointInfo structure containing all information.
        ///
        /// Some values in this structure like _vcurrentvalues need to be updated, so make sure to call \ref UpdateInfo() right before this function is called.
        inline const KinBody::JointInfo& GetInfo() const {
            return _info;
        }

        /// \brief Calls \ref UpdateInfo and returns the joint structure
        inline const KinBody::JointInfo& UpdateAndGetInfo() {
            UpdateInfo();
            return _info;
        }

protected:
        JointInfo _info;

        boost::array< MimicPtr,3> _vmimic;          ///< the mimic properties of each of the joint axes. It is theoretically possible for a multi-dof joint to have one axes mimiced and the others free. When cloning, is it ok to copy this and assume it is constant?

        /** \brief computes the partial velocities with respect to all dependent DOFs specified by Mimic::_vmimicdofs.

            If the joint is not mimic, then just returns its own index
            \param[out] vpartials A list of dofindex/velocity_partial pairs. The final velocity is computed by taking the dot product. The dofindices do not repeat.
            \param[in] iaxis the axis
            \param[in,out] vcachedpartials set of cached partials for each degree of freedom
         */
        virtual void _ComputePartialVelocities(std::vector<std::pair<int,dReal> >& vpartials, int iaxis, std::map< std::pair<Mimic::DOFFormat, int>, dReal >& mapcachedpartials) const;

        /** \brief Compute internal transformations and specify the attached links of the joint.

            Called after the joint protected parameters {vAxes, vanchor, and _voffsets}  have been initialized. vAxes and vanchor should be in the frame of plink0.
            Compute the left and right multiplications of the joint transformation and cleans up the attached bodies.
            After function completes, the following parameters are initialized: _tRight, _tLeft, _tinvRight, _tinvLeft, _attachedbodies. _attachedbodies does not necessarily contain the links in the same order as they were input.
            \param plink0 the first attaching link, all axes and anchors are defined in its coordinate system
            \param plink1 the second attaching link
            \param vanchor the anchor of the rotation axes
            \param vaxes the axes in plink0's coordinate system of the joints
            \param vinitialvalues the current values of the robot used to set the 0 offset of the robot
         */
        virtual void _ComputeInternalInformation(LinkPtr plink0, LinkPtr plink1, const Vector& vanchor, const std::vector<Vector>& vaxes, const std::vector<dReal>& vcurrentvalues);

        /// \brief evaluates the mimic joint equation using vdependentvalues
        ///
        /// \param[in] axis the joint axis
        /// \param[in] timederiv the time derivative to evaluate. 0 is position, 1 is velocity, 2 is acceleration, etc
        /// \param[in] vdependentvalues input values ordered with respect to _vdofformat[iaxis]
        /// \param[out] voutput the output values
        /// \return an internal error code, 0 if no error
        virtual int _Eval(int axis, uint32_t timederiv, const std::vector<dReal>& vdependentvalues, std::vector<dReal>& voutput);

        /// \brief compute joint velocities given the parent and child link transformations/velocities
        virtual void _GetVelocities(std::vector<dReal>& values, bool bAppend, const std::pair<Vector,Vector>& linkparentvelocity, const std::pair<Vector,Vector>& linkchildvelocity) const;

        /// \brief Return the velocity of the specified joint axis only.
        virtual dReal _GetVelocity(int axis, const std::pair<Vector,Vector>&linkparentvelocity, const std::pair<Vector,Vector>&linkchildvelocity) const;

        boost::array<dReal,3> _doflastsetvalues; ///< the last set value by the kinbody (_voffsets not applied). For revolute joints that have a range greater than 2*pi, it is only possible to recover the joint value from the link positions mod 2*pi. In order to recover the branch, multiplies of 2*pi are added/subtracted to this value that is closest to _doflastsetvalues. For circular joints, the last set value can be ignored since they always return a value from [-pi,pi)

private:
        /// Sensitive variables that should not be modified.
        /// @name Private Joint Variables
        //@{
        int dofindex;                   ///< the degree of freedom index in the body's DOF array, does not index in KinBody::_vecjoints!
        int jointindex;                 ///< the joint index into KinBody::_vecjoints
        boost::array<dReal,3> _vcircularlowerlimit, _vcircularupperlimit;         ///< for circular joints, describes where the identification happens. this is set internally in _ComputeInternalInformation

        KinBodyWeakPtr _parent;               ///< body that joint belong to
        boost::array<LinkPtr,2> _attachedbodies;         ///< attached bodies. The link in [0] is computed first in the hierarchy before the other body.
        boost::array<Vector,3> _vaxes;                ///< normalized axes, this can be different from _info._vaxes and reflects how _tRight and _tLeft are computed
        Transform _tRight, _tLeft;         ///< transforms used to get body[1]'s transformation with respect to body[0]'s: Tbody1 = Tbody0 * tLeft * JointOffsetLeft * JointRotation * JointOffsetRight * tRight
        Transform _tRightNoOffset, _tLeftNoOffset;         ///< same as _tLeft and _tRight except it doesn't not include the offset
        Transform _tinvRight, _tinvLeft;         ///< the inverse transformations of tRight and tLeft
        bool _bInitialized;
        //@}
#ifdef RAVE_PRIVATE
#ifdef _MSC_VER
        friend class OpenRAVEXMLParser::JointXMLReader;
        friend class OpenRAVEXMLParser::KinBodyXMLReader;
        friend class OpenRAVEXMLParser::RobotXMLReader;
        friend class XFileReader;
#else
        friend class ::OpenRAVEXMLParser::JointXMLReader;
        friend class ::OpenRAVEXMLParser::KinBodyXMLReader;
        friend class ::OpenRAVEXMLParser::RobotXMLReader;
        friend class ::XFileReader;
#endif
#endif
        friend class ColladaReader;
        friend class ColladaWriter;
        friend class KinBody;
    };
    typedef boost::shared_ptr<KinBody::Joint> JointPtr;
    typedef boost::shared_ptr<KinBody::Joint const> JointConstPtr;
    typedef boost::weak_ptr<KinBody::Joint> JointWeakPtr;

    /// \brief Stores the state of the current body that is published in a thread safe way from the environment without requiring locking the environment.
    class BodyState
    {
public:
        BodyState() : updatestamp(0), environmentid(0) {
        }
        virtual ~BodyState() {
        }
        KinBodyPtr pbody; ///< pointer to the body. if using this, make sure the environment is locked.
        std::vector<Transform> vectrans; ///< \see KinBody::GetLinkTransformations
        std::vector<dReal> jointvalues; ///< \see KinBody::GetDOFValues
        std::string strname;         ///< \see KinBody::GetName
        std::string uri; ///< \see KinBody::GetURI
        int updatestamp; ///< \see KinBody::GetUpdateStamp
        int environmentid; ///< \see KinBody::GetEnvironmentId
        std::string activeManipulatorName; ///< the currently active manpiulator set for the body
        Transform activeManipulatorTransform; ///< the active manipulator's transform
    };
    typedef boost::shared_ptr<KinBody::BodyState> BodyStatePtr;
    typedef boost::shared_ptr<KinBody::BodyState const> BodyStateConstPtr;

    /// \brief Access point of the sensor system that manages the body.
    class OPENRAVE_API ManageData : public boost::enable_shared_from_this<ManageData>
    {
public:
        ManageData(SensorSystemBasePtr psensorsystem) : _psensorsystem(psensorsystem) {
        }
        virtual ~ManageData() {
        }

        virtual SensorSystemBasePtr GetSystem() {
            return SensorSystemBasePtr(_psensorsystem);
        }

        /// returns a pointer to the data used to initialize the BODY with AddKinBody.
        /// if psize is not NULL, will be filled with the size of the data in bytes
        /// This function will be used to restore bodies that were removed
        virtual XMLReadableConstPtr GetData() const = 0;

        /// particular link that sensor system is tracking.
        /// All transformations describe this link.
        virtual KinBody::LinkPtr GetOffsetLink() const = 0;

        /// true if the object is being updated by the system due to its presence in the real environment
        virtual bool IsPresent() const = 0;

        /// true if should update openrave body
        virtual bool IsEnabled() const = 0;

        /// if true, the vision system should not destroy this object once it stops being present
        virtual bool IsLocked() const = 0;

        /// set a lock on a particular body
        virtual bool Lock(bool bDoLock) = 0;

private:
        /// the system that owns this class, note that it is a weak pointer in order because
        /// this object is managed by the sensor system and should be deleted when it goes out of scope.
        SensorSystemBaseWeakPtr _psensorsystem;
    };

    typedef boost::shared_ptr<KinBody::ManageData> ManageDataPtr;
    typedef boost::shared_ptr<KinBody::ManageData const> ManageDataConstPtr;

    /// \brief Parameters passed into the state savers to control what information gets saved.
    enum SaveParameters
    {
        Save_LinkTransformation=0x00000001,     ///< [default] save link transformations and joint branches
        Save_LinkEnable=0x00000002,     ///< [default] save link enable states
        Save_LinkVelocities=0x00000004,     ///< save the link velocities
        Save_JointMaxVelocityAndAcceleration=0x00000008, ///< save the max joint velocities and accelerations for the controller DOF
        Save_JointWeights=0x00000010, ///< saves the dof weights
        Save_JointLimits=0x00000020, ///< saves the dof limits
        Save_ActiveDOF=0x00010000,     ///< [robot only], saves and restores the current active degrees of freedom
        Save_ActiveManipulator=0x00020000,     ///< [robot only], saves the active manipulator
        Save_GrabbedBodies=0x00040000,     ///< [robot only], saves the grabbed state of the bodies. This does not affect the configuraiton of those bodies.
        Save_ActiveManipulatorToolTransform=0x00080000, ///< [robot only], saves the active manipulator's LocalToolTransform, LocalToolDirection, and IkSolver
    };

    /// \brief Helper class to save and restore the entire kinbody state.
    ///
    /// Options can be passed to the constructor in order to choose which parameters to save (see \ref SaveParameters)
    class OPENRAVE_API KinBodyStateSaver
    {
public:
        KinBodyStateSaver(KinBodyPtr pbody, int options = Save_LinkTransformation|Save_LinkEnable);
        virtual ~KinBodyStateSaver();
        inline KinBodyPtr GetBody() const {
            return _pbody;
        }

        /// \brief restore the state
        ///
        /// \param body if set, will attempt to restore the stored state to the passed in body, otherwise will restore it for the original body.
        /// \throw openrave_exception if the passed in body is not compatible with the saved state, will throw
        virtual void Restore(boost::shared_ptr<KinBody> body=boost::shared_ptr<KinBody>());

        /// \brief release the body state. _pbody will not get restored on destruction
        ///
        /// After this call, it will still be possible to use \ref Restore.
        virtual void Release();

        /// \brief sets whether the state saver will restore the state on destruction. by default this is true.
        virtual void SetRestoreOnDestructor(bool restore);
protected:
        int _options;         ///< saved options
        std::vector<Transform> _vLinkTransforms;
        std::vector<uint8_t> _vEnabledLinks;
        std::vector<std::pair<Vector,Vector> > _vLinkVelocities;
        std::vector<dReal> _vdoflastsetvalues;
        std::vector<dReal> _vMaxVelocities, _vMaxAccelerations, _vDOFWeights, _vDOFLimits[2];
        KinBodyPtr _pbody;
        bool _bRestoreOnDestructor;
private:
        virtual void _RestoreKinBody(boost::shared_ptr<KinBody> body);
    };

    typedef boost::shared_ptr<KinBodyStateSaver> KinBodyStateSaverPtr;

    virtual ~KinBody();

    /// return the static interface type this class points to (used for safe casting)
    static inline InterfaceType GetInterfaceTypeStatic() {
        return PT_KinBody;
    }

    virtual void Destroy();

    /// \brief Create a kinbody with one link composed of an array of aligned bounding boxes.
    ///
    /// \param boxes the array of aligned bounding boxes that will comprise of the body
    /// \param visible if true, the boxes will be rendered in the scene
    /// \param uri the new URI to set for the interface
    virtual bool InitFromBoxes(const std::vector<AABB>& boxes, bool visible=true, const std::string& uri=std::string());

    /// \brief Create a kinbody with one link composed of an array of oriented bounding boxes.
    ///
    /// \param boxes the array of oriented bounding boxes that will comprise of the body
    /// \param visible if true, the boxes will be rendered in the scene
    /// \param uri the new URI to set for the interface
    virtual bool InitFromBoxes(const std::vector<OBB>& boxes, bool visible=true, const std::string& uri=std::string());

    /// \brief Create a kinbody with one link composed of an array of spheres
    ///
    /// \param spheres the XYZ position of the spheres with the W coordinate representing the individual radius
    /// \param visible if true, the boxes will be rendered in the scene
    /// \param uri the new URI to set for the interface
    virtual bool InitFromSpheres(const std::vector<Vector>& spheres, bool visible=true, const std::string& uri=std::string());

    /// \brief Create a kinbody with one link composed of a triangle mesh surface
    ///
    /// \param trimesh the triangle mesh
    /// \param visible if true, will be rendered in the scene
    /// \param uri the new URI to set for the interface
    virtual bool InitFromTrimesh(const TriMesh& trimesh, bool visible=true, const std::string& uri=std::string());

    /// \brief Create a kinbody with one link composed of a list of geometries
    ///
    /// \param geometries a list of geometry infos to be initialized into new geometry objects, note that the geometry info data is copied
    /// \param visible if true, will be rendered in the scene
    /// \param uri the new URI to set for the interface
    virtual bool InitFromGeometries(const std::vector<KinBody::GeometryInfoConstPtr>& geometries, const std::string& uri=std::string());
    virtual bool InitFromGeometries(const std::list<KinBody::GeometryInfo>& geometries, const std::string& uri=std::string());

    /// \brief initializes an complex kinematics body with links and joints
    ///
    /// \param linkinfos information for all the links. Links will be created in this order
    /// \param jointinfos information for all the joints. Joints might be rearranged depending on their mimic properties
    /// \param uri the new URI to set for the interface
    virtual bool Init(const std::vector<LinkInfoConstPtr>& linkinfos, const std::vector<JointInfoConstPtr>& jointinfos, const std::string& uri=std::string());

    /// \brief Sets new geometries for all the links depending on the stored extra geometries each link has.
    ///
    /// \param name The name of the extra geometries group stored in each link.
    /// The geometries can be set while the body is added to the environment. No other information will be touched.
    /// This method is faster than Link::SetGeometriesFromGroup since it makes only one change callback.
    /// \throw If any links do not have the particular geometry, an exception will be raised.
    virtual void SetLinkGeometriesFromGroup(const std::string& name);

    /// \brief Stores geometries for later retrieval for all the links at the same time.
    ///
    /// \param name The name of the extra geometries group to be stored in each link.
    /// \param linkgeometries a vector containing a collection of geometry infos ptr for each links
    /// Note that the pointers are copied and not the data, so be careful not to modify the geometries afterwards
    /// This method is faster than Link::SetGeometriesFromGroup since it makes only one change callback.
    virtual void SetLinkGroupGeometries(const std::string& name, const std::vector< std::vector<KinBody::GeometryInfoPtr> >& linkgeometries);

    /// \brief Unique and constant scoped id of the kinbody.
    virtual const std::string& GetID() const {
        return _id;
    }

    /// \brief Unique name of the robot.
    virtual const std::string& GetName() const {
        return _name;
    }

    /// \brief Set the name of the body, notifies the environment and checks for uniqueness.
    virtual void SetName(const std::string& name);

    /// Methods for accessing basic information about joints
    /// @name Basic Information
    //@{

    /// \brief Number controllable degrees of freedom of the body.
    ///
    /// Only uses _vecjoints and last joint for computation, so can work before _ComputeInternalInformation is called.
    virtual int GetDOF() const;

    /// \brief Returns all the joint values as organized by the DOF indices.
    ///
    /// \param dofindices the dof indices to return the values for. If empty, will compute for all the dofs
    virtual void GetDOFValues(std::vector<dReal>& v, const std::vector<int>& dofindices = std::vector<int>()) const;

    /// \brief Returns all the joint velocities as organized by the DOF indices.
    ///
    /// \param dofindices the dof indices to return the values for. If empty, will compute for all the dofs
    virtual void GetDOFVelocities(std::vector<dReal>& v, const std::vector<int>& dofindices = std::vector<int>()) const;

    /// \brief Returns all the joint limits as organized by the DOF indices.
    ///
    /// \param dofindices the dof indices to return the values for. If empty, will compute for all the dofs
    virtual void GetDOFLimits(std::vector<dReal>& lowerlimit, std::vector<dReal>& upperlimit, const std::vector<int>& dofindices = std::vector<int>()) const;

    /// \brief Returns all the joint velocity limits as organized by the DOF indices.
    ///
    /// \param dofindices the dof indices to return the values for. If empty, will compute for all the dofs
    virtual void GetDOFVelocityLimits(std::vector<dReal>& lowerlimit, std::vector<dReal>& upperlimit, const std::vector<int>& dofindices = std::vector<int>()) const;

    /// \brief Returns the max velocity for each DOF
    ///
    /// \param dofindices the dof indices to return the values for. If empty, will compute for all the dofs
    virtual void GetDOFVelocityLimits(std::vector<dReal>& maxvelocities, const std::vector<int>& dofindices = std::vector<int>()) const;

    /// \brief Returns the max acceleration for each DOF
    ///
    /// \param dofindices the dof indices to return the values for. If empty, will compute for all the dofs
    virtual void GetDOFAccelerationLimits(std::vector<dReal>& maxaccelerations, const std::vector<int>& dofindices = std::vector<int>()) const;

    /// \brief Returns the max torque for each DOF
    virtual void GetDOFTorqueLimits(std::vector<dReal>& maxaccelerations) const;

    /// \deprecated (11/05/26)
    virtual void GetDOFMaxVel(std::vector<dReal>& v) const RAVE_DEPRECATED {
        GetDOFVelocityLimits(v);
    }
    virtual void GetDOFMaxAccel(std::vector<dReal>& v) const RAVE_DEPRECATED {
        GetDOFAccelerationLimits(v);
    }
    virtual void GetDOFMaxTorque(std::vector<dReal>& v) const;

    /// \brief get the dof resolutions
    ///
    /// \param dofindices the dof indices to return the values for. If empty, will compute for all the dofs
    virtual void GetDOFResolutions(std::vector<dReal>& v, const std::vector<int>& dofindices = std::vector<int>()) const;

    /// \brief get dof weights
    ///
    /// \param dofindices the dof indices to return the values for. If empty, will compute for all the dofs
    virtual void GetDOFWeights(std::vector<dReal>& v, const std::vector<int>& dofindices = std::vector<int>()) const;

    /// \brief \see GetDOFVelocityLimits
    virtual void SetDOFVelocityLimits(const std::vector<dReal>& maxlimits);

    /// \brief \see GetDOFAccelerationLimits
    virtual void SetDOFAccelerationLimits(const std::vector<dReal>& maxlimits);

    /// \brief \see GetDOFTorqueLimits
    virtual void SetDOFTorqueLimits(const std::vector<dReal>& maxlimits);

    /// \brief sets dof weights
    ///
    /// \param dofindices the dof indices to set the values for. If empty, will use all the dofs
    virtual void SetDOFWeights(const std::vector<dReal>& weights, const std::vector<int>& dofindices = std::vector<int>());

    /// \brief sets dof resolutoins
    ///
    /// \param dofindices the dof indices to set the values for. If empty, will use all the dofs
    virtual void SetDOFResolutions(const std::vector<dReal>& resolutions, const std::vector<int>& dofindices = std::vector<int>());

    /// \brief \see GetDOFLimits
    virtual void SetDOFLimits(const std::vector<dReal>& lower, const std::vector<dReal>& upper, const std::vector<int>& dofindices = std::vector<int>());

    /// \brief Returns the joints making up the controllable degrees of freedom of the body.
    const std::vector<JointPtr>& GetJoints() const {
        return _vecjoints;
    }

    /** \brief Returns the passive joints, order does not matter.

        A passive joint is not directly controlled by the body's degrees of freedom so it has no
        joint index and no dof index. Passive joints allows mimic joints to be hidden from the users.
        However, there are cases when passive joints are not mimic; for example, suspension mechanism on vehicles.
     */
    const std::vector<JointPtr>& GetPassiveJoints() const {
        return _vPassiveJoints;
    }

    /// \brief Returns the joints in hierarchical order starting at the base link.
    ///
    /// In the case of closed loops, the joints are returned in the order closest to the root.
    /// All the joints affecting a particular joint's transformation will always come before the joint in the list.
    virtual const std::vector<JointPtr>& GetDependencyOrderedJoints() const;

    /** \brief Return the set of unique closed loops of the kinematics hierarchy.

        Each loop is a set of link indices and joint indices. For example, a loop of link indices:
        [l_0,l_1,l_2] will consist of three joints connecting l_0 to l_1, l_1 to l_2, and l_2 to l_0.
        The first element in the pair is the link l_X, the second element in the joint connecting l_X to l_(X+1).
     */
    virtual const std::vector< std::vector< std::pair<LinkPtr, JointPtr> > >& GetClosedLoops() const;

    /** \en \brief Computes the minimal chain of joints that are between two links in the order of linkindex1 to linkindex2

        Passive joints are also used in the computation of the chain and can be returned.
        Note that a passive joint has a joint index and dof index of -1.
        \param[in] linkindex1 the link index to start the search
        \param[in] linkindex2 the link index where the search ends
        \param[out] vjoints the joints to fill that describe the chain
        \return true if the two links are connected (vjoints will be filled), false if the links are separate

        \ja \brief 2つのリンクを繋ぐ関節の最短経路を計算する．

        受動的な関節は，位置関係が固定されているリンクを見つけるために調べられている
        受動的な関節も返される可能があるから，注意する必要があります．
        \param[in] linkindex1 始点リンクインデックス
        \param[in] linkindex2 終点リンクインデックス
        \param[out] vjoints　関節の経路
        \return 経路が存在している場合，trueを返す．
     */
    virtual bool GetChain(int linkindex1, int linkindex2, std::vector<JointPtr>& vjoints) const;

    /// \brief similar to \ref GetChain(int,int,std::vector<JointPtr>&) except returns the links along the path.
    virtual bool GetChain(int linkindex1, int linkindex2, std::vector<LinkPtr>& vlinks) const;

    /// \brief Returns true if the dof index affects the relative transformation between the two links.
    ///
    /// The internal implementation uses \ref KinBody::DoesAffect, therefore mimic indices are correctly handled.
    /// \param[in] linkindex1 the link index to start the search
    /// \param[in] linkindex2 the link index where the search ends
    virtual bool IsDOFInChain(int linkindex1, int linkindex2, int dofindex) const;

    /// \brief Return the index of the joint with the given name, else -1.
    virtual int GetJointIndex(const std::string& name) const;

    /// \brief Return a pointer to the joint with the given name. Search in the regular and passive joints.
    virtual JointPtr GetJoint(const std::string& name) const;

    /// \brief Returns the joint that covers the degree of freedom index.
    ///
    /// Note that the mapping of joint structures is not the same as the values in GetJointValues since each joint can have more than one degree of freedom.
    virtual JointPtr GetJointFromDOFIndex(int dofindex) const;
    //@}

    /// \brief Computes the configuration difference values1-values2 and stores it in values1.
    ///
    /// Takes into account joint limits and wrapping of circular joints.
    /// \param[inout] values1 the result is stored back in this
    /// \param[in] values2
    /// \param dofindices the dof indices to compute the subtraction for. If empty, will compute for all the dofs
    virtual void SubtractDOFValues(std::vector<dReal>& values1, const std::vector<dReal>& values2, const std::vector<int>& dofindices=std::vector<int>()) const;

    /// \brief Adds a torque to every joint.
    ///
    /// \param bAdd if true, adds to previous torques, otherwise resets the torques on all bodies and starts from 0
    virtual void SetDOFTorques(const std::vector<dReal>& torques, bool add);

    /// \brief Returns all the rigid links of the body.
    virtual const std::vector<LinkPtr>& GetLinks() const {
        return _veclinks;
    }

    /// \brief returns true if the DOF describes a rotation around an axis.
    ///
    /// \param dofindex the degree of freedom index
    virtual bool IsDOFRevolute(int dofindex) const;

    /// \brief returns true if the DOF describes a translation around an axis.
    ///
    /// \param dofindex the degree of freedom index
    virtual bool IsDOFPrismatic(int dofindex) const;

    /// return a pointer to the link with the given name
    virtual LinkPtr GetLink(const std::string& name) const;

    /// Updates the bounding box and any other parameters that could have changed by a simulation step
    virtual void SimulationStep(dReal fElapsedTime);

    /// \brief get the transformations of all the links at once
    virtual void GetLinkTransformations(std::vector<Transform>& transforms) const;

    /// \brief get the transformations of all the links and the dof branches at once.
    ///
    /// Knowing the dof branches allows the robot to recover the full state of the joints with SetLinkTransformations
    virtual void GetLinkTransformations(std::vector<Transform>& transforms, std::vector<dReal>& doflastsetvalues) const;

    /// \deprecated (14/05/26)
    virtual void GetLinkTransformations(std::vector<Transform>& transforms, std::vector<int>& dofbranches) const RAVE_DEPRECATED;

    /// \deprecated (11/05/26)
    virtual void GetBodyTransformations(std::vector<Transform>& transforms) const RAVE_DEPRECATED {
        GetLinkTransformations(transforms);
    }

    /// \brief gets the enable states of all links
    virtual void GetLinkEnableStates(std::vector<uint8_t>& enablestates) const;

    /// \brief gets a mask of the link enable states.
    ///
    /// If there are more than 64 links in the kinbody, then will give a warning. User should throw exception themselves.
    virtual uint64_t GetLinkEnableStatesMask() const;

    /// queries the transfromation of the first link of the body
    virtual Transform GetTransform() const;

    /// \brief Set the velocity of the base link, rest of links are set to a consistent velocity so entire robot moves correctly.
    /// \param linearvel linear velocity
    /// \param angularvel is the rotation axis * angular speed
    virtual bool SetVelocity(const Vector& linearvel, const Vector& angularvel);

    /** \brief Sets the velocity of the base link and each of the joints.

        Computes internally what the correponding velocities of each of the links should be in order to
        achieve consistent results with the joint velocities. Sends the velocities to the physics engine.
        Velocities correspond to the link's coordinate system origin.
        \param[in] linearvel linear velocity of base link
        \param[in] angularvel angular velocity rotation_axis*theta_dot
        \param[in] dofvelocities - velocities of each of the degrees of freeom
        \param[in] checklimits one of \ref CheckLimitsAction and will excplicitly check the joint velocity limits before setting the values and clamp them.
     */
    virtual void SetDOFVelocities(const std::vector<dReal>& dofvelocities, const Vector& linearvel, const Vector& angularvel,uint32_t checklimits = CLA_CheckLimits);

    /// \brief Sets the velocity of the joints.
    ///
    /// Copies the current velocity of the base link and calls SetDOFVelocities(linearvel,angularvel,vDOFVelocities)
    /// \param[in] dofvelocities - velocities of each of the degrees of freeom
    /// \param[in] checklimits if >0, will excplicitly check the joint velocity limits before setting the values and clamp them. If == 1, then will warn if the limits are overboard, if == 2, then will not warn (used for code that knows it's giving bad values)
    /// \param dofindices the dof indices to return the values for. If empty, will compute for all the dofs
    virtual void SetDOFVelocities(const std::vector<dReal>& dofvelocities, uint32_t checklimits = CLA_CheckLimits, const std::vector<int>& dofindices = std::vector<int>());

    /// \brief Returns the linear and angular velocities for each link
    ///
    /// \param[out] velocities The velocities of the link frames with respect to the world coordinate system are returned.
    virtual void GetLinkVelocities(std::vector<std::pair<Vector,Vector> >& velocities) const;

    /// \brief link index and the linear and angular accelerations of the link. First is linear acceleration of the link's coordinate system, and second is the angular acceleration of this coordinate system.
    typedef std::map<int, std::pair<Vector,Vector> > AccelerationMap;
    typedef boost::shared_ptr<AccelerationMap> AccelerationMapPtr;
    typedef boost::shared_ptr<AccelerationMap const> AccelerationMapConstPtr;

    /** \brief Returns the linear and angular accelerations for each link given the dof accelerations

        Computes accelerations of the link frames with respect to the world coordinate system are returned.
        The base angular velocity is used when computing accelerations.
        If externalaccelerations is null, the gravity vector from the physics engine is used as the negative acceleration of the base link.
        The derivate is taken with respect to the world origin fixed in space (also known as spatial acceleration).
        The current angles and velocities set on the robot are used.
        Note that this function calls the internal _ComputeLinkAccelerations function, so for users that are interested in overriding it, override _ComputeLinkAccelerations
        \param[in] dofaccelerations the accelerations of each of the DOF
        \param[out] linkaccelerations the linear and angular accelerations of link (in that order)
        \param[in] externalaccelerations [optional] The external accelerations to add to each link.
     */
    virtual void GetLinkAccelerations(const std::vector<dReal>& dofaccelerations, std::vector<std::pair<Vector,Vector> >& linkaccelerations, AccelerationMapConstPtr externalaccelerations=AccelerationMapConstPtr()) const;

    /** \en \brief set the transform of the first link (the rest of the links are computed based on the joint values).

        \param transform affine transformation

        \ja \brief 胴体の絶対姿勢を設定、残りのリンクは運動学の構造に従って変換される．

        \param transform 変換行列
     */
    virtual void SetTransform(const Transform& transform);

    /// \brief Return an axis-aligned bounding box of the entire object in the world coordinate system.
    virtual AABB ComputeAABB() const;

    /// \brief Return the center of mass of entire robot in the world coordinate system.
    virtual Vector GetCenterOfMass() const;

    /// \brief Enables or disables all the links.
    virtual void Enable(bool enable);

    /// \return true if any link of the KinBody is enabled
    virtual bool IsEnabled() const;

    /// \brief Sets all the links as visible or not visible.
    ///
    /// \return true if changed
    virtual bool SetVisible(bool visible);

    /// \return true if any link of the KinBody is visible.
    virtual bool IsVisible() const;

    /// \brief Sets the joint values of the robot.
    ///
    /// \param values the values to set the joint angles (ordered by the dof indices)
    /// \param[in] checklimits one of \ref CheckLimitsAction and will excplicitly check the joint limits before setting the values and clamp them.
    /// \param dofindices the dof indices to return the values for. If empty, will compute for all the dofs
    virtual void SetDOFValues(const std::vector<dReal>& values, uint32_t checklimits = CLA_CheckLimits, const std::vector<int>& dofindices = std::vector<int>());

    virtual void SetJointValues(const std::vector<dReal>& values, bool checklimits = true) {
        SetDOFValues(values,static_cast<uint32_t>(checklimits));
    }

    /// \brief Sets the joint values and transformation of the body.
    ///
    /// \param values the values to set the joint angles (ordered by the dof indices)
    /// \param transform represents the transformation of the first body.
    /// \param[in] checklimits one of \ref CheckLimitsAction and will excplicitly check the joint limits before setting the values and clamp them.
    virtual void SetDOFValues(const std::vector<dReal>& values, const Transform& transform, uint32_t checklimits = CLA_CheckLimits);

    virtual void SetJointValues(const std::vector<dReal>& values, const Transform& transform, bool checklimits = true)
    {
        SetDOFValues(values,transform,static_cast<uint32_t>(checklimits));
    }

    /// \brief sets the transformations of all the links at once
    virtual void SetLinkTransformations(const std::vector<Transform>& transforms);

    /// \brief sets the transformations of all the links and dof branches at once.
    ///
    /// Using dof branches allows the full joint state to be recovered
    virtual void SetLinkTransformations(const std::vector<Transform>& transforms, const std::vector<dReal>& doflastsetvalues);

    /// \deprecated (14/01/15)
    virtual void SetLinkTransformations(const std::vector<Transform>& transforms, const std::vector<int>& dofbranches) RAVE_DEPRECATED
    {
        std::vector<dReal> doflastsetvalues(dofbranches.size());
        for(size_t i = 0; i < dofbranches.size(); ++i) {
            doflastsetvalues[i] = dofbranches[i]*2*PI;
        }
        SetLinkTransformations(transforms, doflastsetvalues);
    }

    /// \deprecated (11/05/26)
    virtual void SetBodyTransformations(const std::vector<Transform>& transforms) RAVE_DEPRECATED {
        SetLinkTransformations(transforms);
    }

    /// \brief sets the link velocities
    virtual void SetLinkVelocities(const std::vector<std::pair<Vector,Vector> >& velocities);

    /// \brief sets the link enable states
    virtual void SetLinkEnableStates(const std::vector<uint8_t>& enablestates);

    /// \brief Computes the translation jacobian with respect to a world position.
    ///
    /// Gets the jacobian with respect to a link by computing the partial differentials for all joints that in the path from the root node to GetLinks()[index]
    /// (doesn't touch the rest of the values)
    /// \param linkindex of the link that defines the frame the position is attached to
    /// \param position position in world space where to compute derivatives from.
    /// \param jacobian 3xDOF matrix
    /// \param dofindices the dof indices to compute the jacobian for. If empty, will compute for all the dofs
    virtual void ComputeJacobianTranslation(int linkindex, const Vector& position, std::vector<dReal>& jacobian, const std::vector<int>& dofindices=std::vector<int>()) const;

    /// \brief calls std::vector version of ComputeJacobian internally
    virtual void CalculateJacobian(int linkindex, const Vector& position, std::vector<dReal>& jacobian) const {
        ComputeJacobianTranslation(linkindex,position,jacobian);
    }

    /// \brief calls std::vector version of ComputeJacobian internally, a little inefficient since it copies memory
    virtual void CalculateJacobian(int linkindex, const Vector& position, boost::multi_array<dReal,2>& jacobian) const;

    /// \brief Computes the rotational jacobian as a quaternion with respect to an initial rotation.
    ///
    /// \param linkindex of the link that the rotation is attached to
    /// \param qInitialRot the rotation in world space whose derivative to take from.
    /// \param jacobian 4xDOF matrix
    virtual void CalculateRotationJacobian(int linkindex, const Vector& quat, std::vector<dReal>& jacobian) const;

    /// \brief calls std::vector version of CalculateRotationJacobian internally, a little inefficient since it copies memory
    virtual void CalculateRotationJacobian(int linkindex, const Vector& quat, boost::multi_array<dReal,2>& jacobian) const;

    /// \brief Computes the angular velocity jacobian of a specified link about the axes of world coordinates.
    ///
    /// \param linkindex of the link that the rotation is attached to
    /// \param vjacobian 3xDOF matrix
    virtual void ComputeJacobianAxisAngle(int linkindex, std::vector<dReal>& jacobian, const std::vector<int>& dofindices=std::vector<int>()) const;

    /// \brief Computes the angular velocity jacobian of a specified link about the axes of world coordinates.
    virtual void CalculateAngularVelocityJacobian(int linkindex, std::vector<dReal>& jacobian) const {
        ComputeJacobianAxisAngle(linkindex,jacobian);
    }

    /// \brief calls std::vector version of CalculateAngularVelocityJacobian internally, a little inefficient since it copies memory
    virtual void CalculateAngularVelocityJacobian(int linkindex, boost::multi_array<dReal,2>& jacobian) const;

    /** \brief Computes the DOFx3xDOF hessian of the linear translation

        Arjang Hourtash. "The Kinematic Hessian and Higher Derivatives", IEEE Symposium on Computational Intelligence in Robotics and Automation (CIRA), 2005.

        Can be used to find the world position acceleration
        \code
        accel = Jacobian * dofaccelerations + dofvelocities^T * Hessian * dofvelocities
        \endcode

        It can also be used for a second-order approximation of the position given delta dof values
        \code
        newposition = position + Jacobian * delta + 0.5 * delta^T * Hessian * delta
        \endcode

        H[i,j.k] = hessian[k+DOF*(j+3*i)]
        delta[j] = sum_i sum_k values[i] * H[i,j,k] * values[k]

        \param linkindex of the link that defines the frame the position is attached to
        \param position position in world space where to compute derivatives from.
        \param hessian DOFx3xDOF matrix such that numpy.dot(dq,numpy.dot(hessian,dq)) is the expected second-order delta translation
        \param dofindices the dof indices to compute the hessian for. If empty, will compute for all the dofs
     */
    virtual void ComputeHessianTranslation(int linkindex, const Vector& position, std::vector<dReal>& hessian, const std::vector<int>& dofindices=std::vector<int>()) const;

    /** \brief Computes the DOFx3xDOF hessian of the rotation represented as angle-axis

        Arjang Hourtash. "The Kinematic Hessian and Higher Derivatives", IEEE Symposium on Computational Intelligence in Robotics and Automation (CIRA), 2005.

        Can be used to find the world axis-angle acceleration
        \code
        accel = Jacobian * dofaccelerations + dofvelocities^T * Hessian * dofvelocities
        \endcode

        It can also be used for a second-order approximation of the axis-angle given delta dof values
        \code
        newaxisangle = axisangle + Jacobian * delta + 0.5 * delta^T * Hessian * delta
        \endcode

        H[i,j.k] = hessian[k+DOF*(j+3*i)]
        delta[j] = sum_i sum_k values[i] * H[i,j,k] * values[k]

        \param linkindex of the link that defines the frame the position is attached to
        \param hessian DOFx3xDOF matrix such that numpy.dot(dq,numpy.dot(hessian,dq)) is the expected second-order delta angle-axis
        \param dofindices the dof indices to compute the hessian for. If empty, will compute for all the dofs
     */
    virtual void ComputeHessianAxisAngle(int linkindex, std::vector<dReal>& hessian, const std::vector<int>& dofindices=std::vector<int>()) const;

    /// \brief link index and the linear forces and torques. Value.first is linear force acting on the link's COM and Value.second is torque
    typedef std::map<int, std::pair<Vector,Vector> > ForceTorqueMap;

    /** \brief Computes the inverse dynamics (torques) from the current robot position, velocity, and acceleration.

        The dof values are ready from GetDOFValues() and GetDOFVelocities(). Because openrave does not have a state for robot acceleration,
        it has to be inserted as a parameter to this function. Acceleration due to gravitation is extracted from GetEnv()->GetPhysicsEngine()->GetGravity().
        The method uses Recursive Newton Euler algorithm from  Walker Orin and Corke.
        \param[out] doftorques The output torques.
        \param[in] dofaccelerations The dof accelerations of the current robot state. If the size is 0, assumes all accelerations are 0 (this should be faster)
        \param[in] externalforcetorque [optional] Specifies all the external forces/torques acting on the links at their center of mass.
     */
    virtual void ComputeInverseDynamics(std::vector<dReal>& doftorques, const std::vector<dReal>& dofaccelerations, const ForceTorqueMap& externalforcetorque=ForceTorqueMap()) const;

    /** \brief Computes the separated inverse dynamics torque terms from the current robot position, velocity, and acceleration.

        torques = M(dofvalues) * dofaccel + C(dofvalues,dofvel) * dofvel + G(dofvalues)

        Where
        torques - generalized forces associated with dofvalues
        M - manipulator inertia tensor (symmetric joint-space inertia)
        C - coriolis and centripetal effects
        G - gravity loading + external forces due to externalforcetorque + base link angular acceleration contribution

        The dof values are ready from GetDOFValues() and GetDOFVelocities(). Because openrave does not have a state for robot acceleration,
        it has to be inserted as a parameter to this function. Acceleration due to gravitation is extracted from GetEnv()->GetPhysicsEngine()->GetGravity().
        The method uses Recursive Newton Euler algorithm from  Walker Orin and Corke.
        \param[out] doftorquecomponents A set of 3 torques [M(dofvalues) * dofaccel, C(dofvalues,dofvel) * dofvel, G(dofvalues)]
        \param[in] dofaccelerations The dof accelerations of the current robot state. If the size is 0, assumes all accelerations are 0 (this should be faster)
        \param[in] externalforcetorque [optional] Specifies all the external forces/torques acting on the links at their center of mass.
     */
    virtual void ComputeInverseDynamics(boost::array< std::vector<dReal>, 3>& doftorquecomponents, const std::vector<dReal>& dofaccelerations, const ForceTorqueMap& externalforcetorque=ForceTorqueMap()) const;

    /// \brief sets a self-collision checker to be used whenever \ref CheckSelfCollision is called
    ///
    /// This function allows self-collisions to use a different, un-padded geometry for self-collisions
    /// \param collisionchecker The new collision checker to use. If empty, will use the environment set collision checker.
    virtual void SetSelfCollisionChecker(CollisionCheckerBasePtr collisionchecker);

    /// \brief Returns the self-collision checker set specifically for this robot. If none has been set, return empty.
    virtual CollisionCheckerBasePtr GetSelfCollisionChecker() const;

    /// \brief Check if body is self colliding. Links that are joined together are ignored.
    ///
    /// \param collisionchecker An option collision checker to use for checking self-collisions. If not specified, then will use the environment collision checker.
    virtual bool CheckSelfCollision(CollisionReportPtr report = CollisionReportPtr(), CollisionCheckerBasePtr collisionchecker=CollisionCheckerBasePtr()) const;

    /// \return true if two bodies should be considered as one during collision (ie one is grabbing the other)
    virtual bool IsAttached(KinBodyConstPtr body) const;

    /// \brief Recursively get all attached bodies of this body, including this body.
    ///
    /// \param setAttached fills with the attached bodies. If any bodies are already in setAttached, then ignores recursing on their attached bodies.
    virtual void GetAttached(std::set<KinBodyPtr>& setAttached) const;
    virtual void GetAttached(std::set<KinBodyConstPtr>& setAttached) const;

    /// \brief return true if there are attached bodies. Used in place of GetAttached for quicker computation.
    virtual bool HasAttached() const;

    /// \brief Return true if this body is derived from RobotBase.
    virtual bool IsRobot() const {
        return false;
    }

    /// \brief return a unique id of the body used in the environment.
    ///
    /// If object is not added to the environment, this will return 0. So checking if GetEnvironmentId() is 0 is a good way to check if object is present in the environment.
    /// This id will not be copied when cloning in order to respect another environment's ids.
    virtual int GetEnvironmentId() const;

    /** \brief Returns a nonzero value if the joint index effects the link transformation.

        In closed loops, all joints on all paths to the root link are counted as affecting the link.
        If a mimic joint affects the link, then all the joints used in the mimic joint's computation affect the link.
        If negative, the partial derivative of the Jacobian should be negated.
        \param jointindex index of the joint
        \param linkindex index of the link
     */
    virtual int8_t DoesAffect(int jointindex, int linkindex) const;

    /** \brief Returns a nonzero value if the dof index effects the link transformation.

        In closed loops, all joints on all paths to the root link are counted as affecting the link.
        If a mimic joint affects the link, then all the joints used in the mimic joint's computation affect the link.
        If negative, the partial derivative of the Jacobian should be negated.
        \param dofindex index of DOF as returned from \ref GetDOFValues
        \param linkindex index of the link
     */
    virtual int8_t DoesDOFAffectLink(int dofindex, int linkindex) const;

    /// \deprecated (12/12/11)
    virtual UserDataPtr GetViewerData() const RAVE_DEPRECATED {
        return GetUserData("_viewer_");
    }

    /// \brief specifies the type of adjacent link information to receive
    enum AdjacentOptions
    {
        AO_Enabled = 1,     ///< return only enabled link pairs
        AO_ActiveDOFs = 2,     ///< return only link pairs that have an active in its path
    };

    /// \brief return all possible link pairs that could get in collision.
    /// \param adjacentoptions a bitmask of \ref AdjacentOptions values
    virtual const std::set<int>& GetNonAdjacentLinks(int adjacentoptions=0) const;

    /// \brief return all possible link pairs whose collisions are ignored.
    virtual const std::set<int>& GetAdjacentLinks() const;

    /// \deprecated (12/12/11)
    virtual UserDataPtr GetPhysicsData() const RAVE_DEPRECATED {
        return GetUserData("_physics_");
    }
    /// \deprecated (12/12/11)
    virtual UserDataPtr GetCollisionData() const RAVE_DEPRECATED {
        return GetUserData("_collision_");
    }
    virtual ManageDataPtr GetManageData() const {
        return _pManageData;
    }

    /// \brief Return a unique id for every transformation state change of any link. Used to check if robot state has changed.
    ///
    /// The stamp is used by the collision checkers, physics engines, or any other item
    /// that needs to keep track of any changes of the KinBody as it moves.
    /// Currently stamps monotonically increment for every transformation/joint angle change.
    virtual int GetUpdateStamp() const {
        return _nUpdateStampId;
    }

    virtual void Clone(InterfaceBaseConstPtr preference, int cloningoptions);

    /// \brief Register a callback with the interface.
    ///
    /// Everytime a static property of the interface changes, all
    /// registered callbacks are called to update the users of the changes. Note that the callbacks will
    /// block the thread that made the parameter change.
    /// \param callback
    /// \param properties a mask of the \ref KinBodyProperty values that the callback should be called for when they change
    virtual UserDataPtr RegisterChangeCallback(uint32_t properties, const boost::function<void()>& callback) const;

    void Serialize(BaseXMLWriterPtr writer, int options=0) const;

    /// \brief Serialize the kinbody as a JSON object.
    virtual void SerializeJSON(rapidjson::Value &value, rapidjson::Document::AllocatorType& allocator, int options=0);
    virtual void DeserializeJSON(const rapidjson::Value &value);

    /// \brief A md5 hash unique to the particular kinematic and geometric structure of a KinBody.
    ///
    /// This 32 byte string can be used to check if two bodies have the same kinematic structure and can be used
    /// to index into tables when looking for body-specific models. OpenRAVE stores all
    /// such models in the OPENRAVE_HOME directory (usually ~/.openrave), indexed by the particular robot/body hashes.
    /// \return md5 hash string of kinematics/geometry
    virtual const std::string& GetKinematicsGeometryHash() const;

    /// \brief Sets the joint offsets so that the current configuration becomes the new zero state of the robot.
    ///
    /// When this function returns, the returned DOF values should be all zero for controllable joints.
    /// Mimic equations will use the new offsetted values when computing their joints.
    /// This is primarily used for calibrating a robot's zero position
    virtual void SetZeroConfiguration();

    /// \brief Treats the current pose as a pose not in collision, which sets the adjacent pairs of links
    virtual void SetNonCollidingConfiguration();

    /// Functions dealing with configuration specifications
    /// @name Configuration Specification API
    //@{

    /// \brief return the configuration specification of the joint values and transform
    ///
    /// Note that the return type is by-value, so should not be used in iteration
    virtual ConfigurationSpecification GetConfigurationSpecification(const std::string& interpolation="") const;

    /// \brief return the configuration specification of the specified joint indices.
    ///
    /// Note that the return type is by-value, so should not be used in iteration
    virtual ConfigurationSpecification GetConfigurationSpecificationIndices(const std::vector<int>& indices, const std::string& interpolation="") const;

    /// \brief sets joint values and transform of the body using configuration values as specified by \ref GetConfigurationSpecification()
    ///
    /// \param itvalues the iterator to the vector containing the dof values. Must have GetConfigurationSpecification().GetDOF() values!
    /// \param[in] checklimits one of \ref CheckLimitsAction and will excplicitly check the joint limits before setting the values and clamp them.
    virtual void SetConfigurationValues(std::vector<dReal>::const_iterator itvalues, uint32_t checklimits = CLA_CheckLimits);

    /// \brief returns the configuration values as specified by \ref GetConfigurationSpecification()
    virtual void GetConfigurationValues(std::vector<dReal>& v) const;

    //@}

    /// only used for hashes...
    virtual void serialize(std::ostream& o, int options) const;

protected:
    /// \brief constructors declared protected so that user always goes through environment to create bodies
    KinBody(InterfaceType type, EnvironmentBasePtr penv);
    inline KinBodyPtr shared_kinbody() {
        return boost::static_pointer_cast<KinBody>(shared_from_this());
    }
    inline KinBodyConstPtr shared_kinbody_const() const {
        return boost::static_pointer_cast<KinBody const>(shared_from_this());
    }

    /// \deprecated (12/12/11)
    virtual void SetPhysicsData(UserDataPtr pdata) RAVE_DEPRECATED {
        SetUserData("_physics_", pdata);
    }
    /// \deprecated (12/12/11)
    virtual void SetCollisionData(UserDataPtr pdata) RAVE_DEPRECATED {
        SetUserData("_collision_", pdata);
    }

    /// \deprecated (12/12/11)
    virtual void SetViewerData(UserDataPtr pdata) RAVE_DEPRECATED {
        SetUserData("_viewer_",pdata);
    }
    virtual void SetManageData(ManageDataPtr pdata) {
        _pManageData = pdata;
    }

    /** \brief Final post-processing stage before a kinematics body can be used.

        This method is called after the body is finished being initialized with data and before being added to the environment. Also builds the hashes. Builds the internal hierarchy and kinematic body hash.

        Avoids making specific calls on the collision checker (like CheckCollision) or physics engine (like simulating velocities/torques) since this information can change depending on the attached plugin.
     */
    virtual void _ComputeInternalInformation();

    /// \brief returns the dof velocities and link velocities
    ///
    /// \param[in] usebaselinkvelocity if true, will compute all velocities using the base link velocity. otherwise will assume it is 0
    virtual void _ComputeDOFLinkVelocities(std::vector<dReal>& dofvelocities, std::vector<std::pair<Vector,Vector> >& linkvelocities, bool usebaselinkvelocity=true) const;

    /// \brief Computes accelerations of the links given all the necessary data of the robot. \see GetLinkAccelerations
    ///
    /// for passive joints that are not mimic and are not static, will call Joint::GetVelocities to get their initial velocities (this is state dependent!)
    /// \param dofvelocities if size is 0, will assume all velocities are 0
    /// \param dofaccelerations if size is 0, will assume all accelerations are 0
    /// \param[in] externalaccelerations [optional] The external accelerations to add to each link. When doing inverse dynamics, should set the base link's acceleration to -gravity.
    virtual void _ComputeLinkAccelerations(const std::vector<dReal>& dofvelocities, const std::vector<dReal>& dofaccelerations, const std::vector< std::pair<Vector, Vector> >& linkvelocities, std::vector<std::pair<Vector,Vector> >& linkaccelerations, AccelerationMapConstPtr externalaccelerations=AccelerationMapConstPtr()) const;

    /// \brief Called to notify the body that certain groups of parameters have been changed.
    ///
    /// This function in calls every registers calledback that is tracking the changes. It also
    /// recomputes the hashes if geometry changed.
    virtual void _PostprocessChangedParameters(uint32_t parameters);

    /// \brief Return true if two bodies should be considered as one during collision (ie one is grabbing the other)
    virtual bool _IsAttached(KinBodyConstPtr body, std::set<KinBodyConstPtr>& setChecked) const;

    /// \brief adds an attached body
    virtual void _AttachBody(KinBodyPtr body);

    /// \brief removes an attached body
    ///
    /// \return true if body was successfully found and removed
    virtual bool _RemoveAttachedBody(KinBodyPtr body);

    /// \brief resets cached information dependent on the collision checker (usually called when the collision checker is switched or some big mode is set.
    virtual void _ResetInternalCollisionCache();

    /// \brief unique and constant identifier
    std::string _id;

    std::string _name; ///< name of body
    std::vector<JointPtr> _vecjoints; ///< \see GetJoints
    std::vector<JointPtr> _vTopologicallySortedJoints; ///< \see GetDependencyOrderedJoints
    std::vector<JointPtr> _vTopologicallySortedJointsAll; ///< Similar to _vDependencyOrderedJoints except includes _vecjoints and _vPassiveJoints
    std::vector<int> _vTopologicallySortedJointIndicesAll; ///< the joint indices of the joints in _vTopologicallySortedJointsAll. Passive joint indices have _vecjoints.size() added to them.
    std::vector<JointPtr> _vDOFOrderedJoints; ///< all joints of the body ordered on how they are arranged within the degrees of freedom
    std::vector<LinkPtr> _veclinks; ///< \see GetLinks
    std::vector<int> _vDOFIndices; ///< cached start joint indices, indexed by dof indices
    std::vector<std::pair<int16_t,int16_t> > _vAllPairsShortestPaths; ///< all-pairs shortest paths through the link hierarchy. The first value describes the parent link index, and the second value is an index into _vecjoints or _vPassiveJoints. If the second value is greater or equal to  _vecjoints.size() then it indexes into _vPassiveJoints.
    std::vector<int8_t> _vJointsAffectingLinks; ///< joint x link: (jointindex*_veclinks.size()+linkindex). entry is non-zero if the joint affects the link in the forward kinematics. If negative, the partial derivative of ds/dtheta should be negated.
    std::vector< std::vector< std::pair<LinkPtr,JointPtr> > > _vClosedLoops; ///< \see GetClosedLoops
    std::vector< std::vector< std::pair<int16_t,int16_t> > > _vClosedLoopIndices; ///< \see GetClosedLoops
    std::vector<JointPtr> _vPassiveJoints; ///< \see GetPassiveJoints()
    std::set<int> _setAdjacentLinks; ///< a set of which links are connected to which if link i and j are connected then
                                     ///< i|(j<<16) will be in the set where i<j.
    std::vector< std::pair<std::string, std::string> > _vForcedAdjacentLinks; ///< internally stores forced adjacent links
    std::list<KinBodyWeakPtr> _listAttachedBodies; ///< list of bodies that are directly attached to this body (can have duplicates)

    mutable std::vector<std::list<UserDataWeakPtr> > _vlistRegisteredCallbacks; ///< callbacks to call when particular properties of the body change. _vlistRegisteredCallbacks[index] is the list of change callbacks where 1<<index is part of KinBodyProperty, this makes it easy to find out if any particular bits have callbacks. The registration/de-registration of the lists can happen at any point and does not modify the kinbody state exposed to the user, hence it is mutable.

    mutable boost::array<std::set<int>, 4> _setNonAdjacentLinks; ///< contains cached versions of the non-adjacent links depending on values in AdjacentOptions. Declared as mutable since data is cached.
    mutable int _nNonAdjacentLinkCache; ///< specifies what information is currently valid in the AdjacentOptions.  Declared as mutable since data is cached. If 0x80000000 (ie < 0), then everything needs to be recomputed including _setNonAdjacentLinks[0].
    std::vector<Transform> _vInitialLinkTransformations; ///< the initial transformations of each link specifying at least one pose where the robot is collision free

    ConfigurationSpecification _spec;
    CollisionCheckerBasePtr _selfcollisionchecker; ///< optional checker to use for self-collisions

    int _environmentid; ///< \see GetEnvironmentId
    mutable int _nUpdateStampId; ///< \see GetUpdateStamp
    uint32_t _nParametersChanged; ///< set of parameters that changed and need callbacks
    ManageDataPtr _pManageData;
    uint32_t _nHierarchyComputed; ///< true if the joint heirarchy and other cached information is computed
    bool _bMakeJoinedLinksAdjacent;
private:
    mutable std::string __hashkinematics;
    mutable std::vector<dReal> _vTempJoints;
    virtual const char* GetHash() const {
        return OPENRAVE_KINBODY_HASH;
    }

#ifdef RAVE_PRIVATE
#ifdef _MSC_VER
    friend class Environment;
    friend class OpenRAVEXMLParser::KinBodyXMLReader;
    friend class OpenRAVEXMLParser::JointXMLReader;
    friend class XFileReader;
#else
    friend class ::Environment;
    friend class ::OpenRAVEXMLParser::KinBodyXMLReader;
    friend class ::OpenRAVEXMLParser::JointXMLReader;
    friend class ::XFileReader;
#endif
#endif

    friend class ColladaReader;
    friend class ColladaWriter;
    friend class PhysicsEngineBase;
    friend class CollisionCheckerBase;
    friend class ViewerBase;
    friend class SensorSystemBase;
    friend class RaveDatabase;
    friend class ChangeCallbackData;
};

} // end namespace OpenRAVE

#endif<|MERGE_RESOLUTION|>--- conflicted
+++ resolved
@@ -206,12 +206,6 @@
         Transform& _t RAVE_DEPRECATED; ///< Local transformation of the geom primitive with respect to the link's coordinate system.
 
         Vector _vGeomData; ///< for boxes, first 3 values are half extents. For containers, the first 3 values are the full outer extents.
-<<<<<<< HEAD
-=======
-        Vector _vGeomData2; ///< For containers, the first 3 values are the full inner extents.
-        Vector _vGeomData3; ///< For containers, the first 3 values is the bottom cross XY full extents and Z height from bottom face.
-
->>>>>>> 6d4748c5
         ///< for sphere it is radius
         ///< for cylinder, first 2 values are radius and height
         ///< for trimesh, none
@@ -960,15 +954,6 @@
         ElectricMotorActuatorInfoPtr electricMotorActuator;
         ElectricMotorActuatorInfoPtr& _infoElectricMotor RAVE_DEPRECATED;
 
-<<<<<<< HEAD
-=======
-        std::map<std::string, std::vector<dReal> > _mapFloatParameters; ///< custom key-value pairs that could not be fit in the current model
-        std::map<std::string, std::vector<int> > _mapIntParameters; ///< custom key-value pairs that could not be fit in the current model
-        std::map<std::string, std::string > _mapStringParameters; ///< custom key-value pairs that could not be fit in the current model
-
-        ElectricMotorActuatorInfoPtr _infoElectricMotor;
-
->>>>>>> 6d4748c5
         /// true if joint axis has an identification at some of its lower and upper limits.
         ///
         /// An identification of the lower and upper limits means that once the joint reaches its upper limits, it is also
