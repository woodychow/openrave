// -*- coding: utf-8 -*-
// Copyright (C) 2012-2015 Rosen Diankov <rosen.diankov@gmail.com>
//
// This program is free software: you can redistribute it and/or modify
// it under the terms of the GNU Lesser General Public License as published by
// the Free Software Foundation, either version 3 of the License, or
// at your option) any later version.
//
// This program is distributed in the hope that it will be useful,
// but WITHOUT ANY WARRANTY; without even the implied warranty of
// MERCHANTABILITY or FITNESS FOR A PARTICULAR PURPOSE.  See the
// GNU Lesser General Public License for more details.
//
// You should have received a copy of the GNU Lesser General Public License
// along with this program.  If not, see <http://www.gnu.org/licenses/>.
#include "openraveplugindefs.h"
#include <fstream>

#include <openrave/planningutils.h>

#include "manipconstraints.h"
#include "ParabolicPathSmooth/DynamicPath.h"

bool usingNewHeuristics = 1;

namespace rplanners {

namespace ParabolicRamp = ParabolicRampInternal;

class ParabolicSmoother : public PlannerBase, public ParabolicRamp::FeasibilityCheckerBase, public ParabolicRamp::RandomNumberGeneratorBase
{
    class MyRampFeasibilityChecker : public ParabolicRamp::RampFeasibilityChecker
    {
public:
        MyRampFeasibilityChecker(ParabolicRamp::FeasibilityCheckerBase* feas) : ParabolicRamp::RampFeasibilityChecker(feas) {
        }

        /// \brief checks a ramp for collisions.
        ParabolicRamp::CheckReturn Check2(const ParabolicRamp::ParabolicRampND& rampnd, int options, std::vector<ParabolicRamp::ParabolicRampND>& outramps)
        {
            // only set constraintchecked if all necessary constraints are checked
            if( (options & constraintsmask) == constraintsmask ) {
                rampnd.constraintchecked = 1;
            }
            OPENRAVE_ASSERT_OP(tol.size(), ==, rampnd.ramps.size());
            for(size_t i = 0; i < tol.size(); ++i) {
                OPENRAVE_ASSERT_OP(tol[i], >, 0);
            }

            _ExtractSwitchTimes(rampnd, vswitchtimes, true);
            ParabolicRamp::CheckReturn ret0 = feas->ConfigFeasible2(rampnd.x0, rampnd.dx0, options);
            if( ret0.retcode != 0 ) {
                return ret0;
            }
            ParabolicRamp::CheckReturn ret1 = feas->ConfigFeasible2(rampnd.x1, rampnd.dx1, options);
            if( ret1.retcode != 0 ) {
                return ret1;
            }

            // check if configurations are feasible for all the switch times.
            _vsearchsegments.resize(vswitchtimes.size(), 0);
            for(size_t i = 0; i < _vsearchsegments.size(); ++i) {
                _vsearchsegments[i] = i;
            }
            int midindex = _vsearchsegments.size()/2;
            std::swap(_vsearchsegments[0], _vsearchsegments[midindex]); // put the mid point as the first point to be considered
            for(size_t i = 0; i < vswitchtimes.size(); ++i) {
                dReal switchtime = vswitchtimes[_vsearchsegments[i]];
                rampnd.Evaluate(switchtime,q0);
                if( feas->NeedDerivativeForFeasibility() ) {
                    rampnd.Derivative(switchtime,dq0);
                }
                ParabolicRamp::CheckReturn retconf = feas->ConfigFeasible2(q0, dq0, options);
                if( retconf.retcode != 0 ) {
                    return retconf;
                }
            }

            outramps.resize(0);

            // check each of the ramps sequentially
            q0 = rampnd.x0;
            dq0 = rampnd.dx0;
            q1.resize(q0.size());
            dq1.resize(dq0.size());
            for(size_t iswitch = 1; iswitch < vswitchtimes.size(); ++iswitch) {
                rampnd.Evaluate(vswitchtimes.at(iswitch),q1);
                dReal elapsedtime = vswitchtimes.at(iswitch)-vswitchtimes.at(iswitch-1);

                // unfortunately due to constraints, rampnd.Derivative(vswitchtimes.at(iswitch),dq1); might not be consistent with q0, q1, dq0, and elapsedtime, so recompute it here
                if( feas->NeedDerivativeForFeasibility() ) {
                    rampnd.Derivative(vswitchtimes.at(iswitch),dq1);
                    dReal expectedelapsedtime = 0;
                    dReal totalweight = 0;
                    for(size_t idof = 0; idof < dq0.size(); ++idof) {
                        dReal avgvel = 0.5*(dq0[idof] + dq1[idof]);
                        if( RaveFabs(avgvel) > g_fEpsilon ) {
                            // need to weigh appropriately or else small differences in q1-q0 can really affect the result.
                            dReal fweight = RaveFabs(q1[idof] - q0[idof]);
                            expectedelapsedtime += fweight*(q1[idof] - q0[idof])/avgvel;
                            totalweight += fweight;
                        }
                    }
                    if( totalweight > g_fEpsilon ) {
                        // find a better elapsed time
                        dReal newelapsedtime = expectedelapsedtime/totalweight;
                        if( RaveFabs(newelapsedtime) > ParabolicRamp::EpsilonT ) {
                            // RAVELOG_VERBOSE_FORMAT("changing ramp elapsed time %.15e -> %.15e", elapsedtime%newelapsedtime);
                            elapsedtime = newelapsedtime;
                            if( elapsedtime > g_fEpsilon ) {
                                dReal ielapsedtime = 1/elapsedtime;
                                for(size_t idof = 0; idof < dq0.size(); ++idof) {
                                    dq1[idof] = 2*ielapsedtime*(q1[idof] - q0[idof]) - dq0[idof];
                                }
                            }
                            else {
                                // elapsed time is non-existent, so have the same velocity?
                                dq1 = dq0;
                            }
                        }
                    }
                }

                // have to recompute a new
                ParabolicRamp::CheckReturn retseg = feas->SegmentFeasible2(q0,q1, dq0, dq1, elapsedtime, options, segmentoutramps);
                if( retseg.retcode != 0 ) {
                    return retseg;
                }

                if( segmentoutramps.size() > 0 ) {
                    if( IS_DEBUGLEVEL(Level_Verbose) ) {
                        for(size_t idof = 0; idof < q0.size(); ++idof) {
                            if( RaveFabs(q1[idof]-segmentoutramps.back().x1[idof]) > ParabolicRamp::EpsilonX ) {
                                // RAVELOG_VERBOSE_FORMAT("ramp end point does not finish at desired position values %f, so rejecting", (q0[idof]-rampnd.x1[idof]));
                                RAVELOG_VERBOSE_FORMAT("ramp end point does not finish at desired position values %f, so rejecting", (q1[idof]-rampnd.x1[idof]));
                            }
                            if( RaveFabs(dq1[idof]-segmentoutramps.back().dx1[idof]) > ParabolicRamp::EpsilonV ) {
                                // RAVELOG_VERBOSE_FORMAT("ramp end point does not finish at desired velocity values %e, so reforming ramp", (dq0[idof]-rampnd.dx1[idof]));
                                RAVELOG_VERBOSE_FORMAT("ramp end point does not finish at desired velocity values %e, so reforming ramp", (dq1[idof]-segmentoutramps.back().dx1[idof]));
                            }
                        }
                    }

                    outramps.insert(outramps.end(), segmentoutramps.begin(), segmentoutramps.end());
                    // the last ramp in segmentoutramps might not be exactly equal to q1/dq1!
                    q0 = segmentoutramps.back().x1;
                    dq0 = segmentoutramps.back().dx1;
                }
            }

            // have to make sure that the last ramp's ending velocity is equal to db
            //bool bDifferentPosition = false;
            bool bDifferentVelocity = false;
            for(size_t idof = 0; idof < q0.size(); ++idof) {
                if( RaveFabs(q0[idof]-rampnd.x1[idof]) > ParabolicRamp::EpsilonX ) {
                    RAVELOG_DEBUG_FORMAT("ramp end point does not finish at desired position values %f, so rejecting", (q0[idof]-rampnd.x1[idof]));
                    return ParabolicRamp::CheckReturn(CFO_FinalValuesNotReached);
                }
                if( RaveFabs(dq0[idof]-rampnd.dx1[idof]) > ParabolicRamp::EpsilonV ) {
                    RAVELOG_VERBOSE_FORMAT("ramp end point does not finish at desired velocity values %e, so reforming ramp", (dq0[idof]-rampnd.dx1[idof]));
                    bDifferentVelocity = true;
                }
            }

            ParabolicRamp::CheckReturn finalret(0);
            finalret.bDifferentVelocity = bDifferentVelocity;
            return finalret;
        }

private:
        std::vector<dReal> vswitchtimes;
        std::vector<dReal> q0, q1, dq0, dq1;
        std::vector<uint8_t> _vsearchsegments; ///< 1 if searched
        std::vector<ParabolicRamp::ParabolicRampND> segmentoutramps;
    };

public:
    ParabolicSmoother(EnvironmentBasePtr penv, std::istream& sinput) : PlannerBase(penv), _feasibilitychecker(this)
    {
        __description = ":Interface Author: Rosen Diankov\n\nInterface to `Indiana University Intelligent Motion Laboratory <http://www.iu.edu/~motion/software.html>`_ parabolic smoothing library (Kris Hauser).\n\n**Note:** The original trajectory will not be preserved at all, don't use this if the robot has to hit all points of the trajectory.\n";
        _bmanipconstraints = false;
        _constraintreturn.reset(new ConstraintFilterReturn());
        _logginguniformsampler = RaveCreateSpaceSampler(GetEnv(),"mt19937");
        if( !!_logginguniformsampler ) {
            _logginguniformsampler->SetSeed(utils::GetMicroTime());
        }
    }

    virtual bool InitPlan(RobotBasePtr pbase, PlannerParametersConstPtr params)
    {
        EnvironmentMutex::scoped_lock lock(GetEnv()->GetMutex());
        _parameters.reset(new ConstraintTrajectoryTimingParameters());
        _parameters->copy(params);
        return _InitPlan();
    }

    virtual bool InitPlan(RobotBasePtr pbase, std::istream& isParameters)
    {
        EnvironmentMutex::scoped_lock lock(GetEnv()->GetMutex());
        _parameters.reset(new ConstraintTrajectoryTimingParameters());
        isParameters >> *_parameters;
        return _InitPlan();
    }

    bool _InitPlan()
    {
        zerovelpoints.resize(0);

        if( _parameters->_nMaxIterations <= 0 ) {
            _parameters->_nMaxIterations = 100;
        }
        _bUsePerturbation = true;

        _bmanipconstraints = _parameters->manipname.size() > 0 && (_parameters->maxmanipspeed>0 || _parameters->maxmanipaccel>0);

        // initialize workspace constraints on manipulators
        if(_bmanipconstraints ) {
            if( !_manipconstraintchecker ) {
                _manipconstraintchecker.reset(new ManipConstraintChecker(GetEnv()));
            }
            _manipconstraintchecker->Init(_parameters->manipname, _parameters->_configurationspecification, _parameters->maxmanipspeed, _parameters->maxmanipaccel);
        }

        if( !_uniformsampler ) {
            _uniformsampler = RaveCreateSpaceSampler(GetEnv(),"mt19937");
        }
        _uniformsampler->SetSeed(_parameters->_nRandomGeneratorSeed);
        return !!_uniformsampler;
    }

    virtual PlannerParametersConstPtr GetParameters() const {
        return _parameters;
    }

    virtual PlannerStatus PlanPath(TrajectoryBasePtr ptraj)
    {

        ncheckmanipconstraints = 0;
        BOOST_ASSERT(!!_parameters && !!ptraj);
        if( ptraj->GetNumWaypoints() < 2 ) {
            return PS_Failed;
        }

        // should always set the seed since smoother can be called with different trajectories even though InitPlan was only called once
        if( !!_uniformsampler ) {
            _uniformsampler->SetSeed(_parameters->_nRandomGeneratorSeed);
        }

        if( IS_DEBUGLEVEL(Level_Verbose) ) {
            // store the trajectory
            uint32_t randnum;
            if( !!_logginguniformsampler ) {
                randnum = _logginguniformsampler->SampleSequenceOneUInt32();
            }
            else {
                randnum = RaveRandomInt();
            }
            string filename = str(boost::format("%s/parabolicsmoother%d.parameters.xml")%RaveGetHomeDirectory()%(randnum%1000));
            ofstream f(filename.c_str());
            f << std::setprecision(std::numeric_limits<dReal>::digits10+1);     /// have to do this or otherwise precision gets lost
            f << *_parameters;
            RAVELOG_VERBOSE_FORMAT("saved parabolic parameters to %s", filename);
        }
        _DumpTrajectory(ptraj, Level_Verbose);

        // save velocities
        std::vector<KinBody::KinBodyStateSaverPtr> vstatesavers;
        std::vector<KinBodyPtr> vusedbodies;
        _parameters->_configurationspecification.ExtractUsedBodies(GetEnv(), vusedbodies);
        if( vusedbodies.size() == 0 ) {
            RAVELOG_WARN("there are no used bodies in this configuration\n");
        }

        FOREACH(itbody, vusedbodies) {
            KinBody::KinBodyStateSaverPtr statesaver;
            if( (*itbody)->IsRobot() ) {
                statesaver.reset(new RobotBase::RobotStateSaver(RaveInterfaceCast<RobotBase>(*itbody), KinBody::Save_LinkTransformation|KinBody::Save_LinkEnable|KinBody::Save_ActiveDOF|KinBody::Save_ActiveManipulator|KinBody::Save_LinkVelocities));
            }
            else {
                statesaver.reset(new KinBody::KinBodyStateSaver(*itbody, KinBody::Save_LinkTransformation|KinBody::Save_LinkEnable|KinBody::Save_ActiveDOF|KinBody::Save_ActiveManipulator|KinBody::Save_LinkVelocities));
            }
            vstatesavers.push_back(statesaver);
        }

        uint32_t basetime = utils::GetMilliTime();
        ConfigurationSpecification posspec = _parameters->_configurationspecification;
        ConfigurationSpecification velspec = posspec.ConvertToVelocitySpecification();
        ConfigurationSpecification timespec;
        timespec.AddDeltaTimeGroup();

        std::vector<ConfigurationSpecification::Group>::const_iterator itcompatposgroup = ptraj->GetConfigurationSpecification().FindCompatibleGroup(posspec._vgroups.at(0), false);
        OPENRAVE_ASSERT_FORMAT(itcompatposgroup != ptraj->GetConfigurationSpecification()._vgroups.end(), "failed to find group %s in passed in trajectory", posspec._vgroups.at(0).name, ORE_InvalidArguments);

        ConstraintTrajectoryTimingParametersConstPtr parameters = boost::dynamic_pointer_cast<ConstraintTrajectoryTimingParameters const>(GetParameters());

        ParabolicRamp::DynamicPath &dynamicpath=_cachedynamicpath;
        dynamicpath.ramps.resize(0); // clear
        OPENRAVE_ASSERT_OP(parameters->_vConfigVelocityLimit.size(),==,parameters->_vConfigAccelerationLimit.size());
        OPENRAVE_ASSERT_OP((int)parameters->_vConfigVelocityLimit.size(),==,parameters->GetDOF());
        dynamicpath.Init(parameters->_vConfigVelocityLimit,parameters->_vConfigAccelerationLimit);
        dynamicpath._multidofinterp = _parameters->_multidofinterp;
        dynamicpath.SetJointLimits(parameters->_vConfigLowerLimit,parameters->_vConfigUpperLimit);

        bool bRampIsPerfectlyModeled = false;
        ParabolicRamp::Vector q(_parameters->GetDOF());
        vector<dReal> &vtrajpoints=_cachetrajpoints;
        if (_parameters->_hastimestamps && itcompatposgroup->interpolation == "quadratic" ) {
            RAVELOG_VERBOSE("Initial traj is piecewise quadratic\n");
            // assumes that the traj has velocity data and is consistent, so convert the original trajectory in a sequence of ramps, and preserve velocity
            vector<dReal> x0, x1, dx0, dx1, ramptime;
            ptraj->GetWaypoint(0,x0,posspec);
            ptraj->GetWaypoint(0,dx0,velspec);
            dynamicpath.ramps.resize(ptraj->GetNumWaypoints()-1);
            size_t iramp = 0;
            for(size_t i=0; i+1<ptraj->GetNumWaypoints(); i++) {
                ptraj->GetWaypoint(i+1,ramptime,timespec);
                if (ramptime.at(0) > g_fEpsilonLinear) {
                    ptraj->GetWaypoint(i+1,x1,posspec);
                    ptraj->GetWaypoint(i+1,dx1,velspec);
                    dynamicpath.ramps[iramp].SetPosVelTime(x0,dx0,x1,dx1,ramptime.at(0));
                    x0.swap(x1);
                    dx0.swap(dx1);
                    iramp += 1;
                }
            }
            dynamicpath.ramps.resize(iramp);
            bRampIsPerfectlyModeled = true;
        }
        else if (_parameters->_hastimestamps && itcompatposgroup->interpolation == "cubic" ) {
            RAVELOG_VERBOSE("Initial traj is piecewise cubic\n");
            // assumes that the traj has velocity data and is consistent, so convert the original trajectory in a sequence of ramps, and preserve velocity
            vector<dReal> x0, x1, dx0, dx1, ramptime;
            ptraj->GetWaypoint(0,x0,posspec);
            ptraj->GetWaypoint(0,dx0,velspec);
            dynamicpath.ramps.resize(ptraj->GetNumWaypoints()-1);
            size_t iramp = 0;
            for(size_t i=0; i+1<ptraj->GetNumWaypoints(); i++) {
                ptraj->GetWaypoint(i+1,ramptime,timespec);
                if (ramptime.at(0) > g_fEpsilonLinear) {
                    ptraj->GetWaypoint(i+1,x1,posspec);
                    ptraj->GetWaypoint(i+1,dx1,velspec);

                    // if the 3rd cubic coeff is 0, treat as tested parabolic ramp, otherwise have to re-compute it.
                    dReal ideltatime = 1.0/ramptime.at(0);
                    dReal ideltatime2 = ideltatime*ideltatime;
                    bool bIsParabolic = true;
                    for(size_t j = 0; j < x0.size(); ++j) {
                        dReal coeff = (-2.0*ideltatime*(x1[j] - x0[j]) + (dx1[j]+dx0[j]))*ideltatime2;
                        if( RaveFabs(coeff) > 1e-5 ) {
                            RAVELOG_VERBOSE_FORMAT("env=%d, ramp %d/%d dof %d cubic coeff=%15e is non-zero", GetEnv()->GetId()%iramp%dynamicpath.ramps.size()%j%coeff);
                            bIsParabolic = false;
                        }
                    }

                    dynamicpath.ramps[iramp].SetPosVelTime(x0,dx0,x1,dx1,ramptime.at(0));
                    if( bIsParabolic ) {
                        if( !_parameters->verifyinitialpath ) {
                            dynamicpath.ramps[iramp].constraintchecked = 1;
                        }
                    }
                    else {
                        // only check time based constraints since most of the collision checks here will change due to a different path. however it's important to have the ramp start with reasonable velocities/accelerations.
                        if( !_ValidateRamp(dynamicpath.ramps[iramp], CFO_CheckTimeBasedConstraints, iramp, dynamicpath.ramps.size()) ) {
                            RAVELOG_WARN("failed to initialize from cubic ramps\n");
                            _DumpTrajectory(ptraj, Level_Debug);
                            return PS_Failed;

                        }
                    }

                    x0.swap(x1);
                    dx0.swap(dx1);
                    iramp += 1;
                }
            }
            dynamicpath.ramps.resize(iramp);
        }
        else {
            if( itcompatposgroup->interpolation.size() == 0 || itcompatposgroup->interpolation == "linear" ) {
                bRampIsPerfectlyModeled = true;
            }
            RAVELOG_VERBOSE_FORMAT("initial numwaypoints before removing collinear ones = %d", ptraj->GetNumWaypoints());
            // linear ramp or unknown
            vector<ParabolicRamp::Vector> &path=_cachepath; path.resize(0);
            if( path.capacity() < ptraj->GetNumWaypoints() ) {
                path.reserve(ptraj->GetNumWaypoints());
            }
            // linear piecewise trajectory
            ptraj->GetWaypoints(0,ptraj->GetNumWaypoints(),vtrajpoints,_parameters->_configurationspecification);
            for(size_t i = 0; i < ptraj->GetNumWaypoints(); ++i) {
                std::copy(vtrajpoints.begin()+i*_parameters->GetDOF(),vtrajpoints.begin()+(i+1)*_parameters->GetDOF(),q.begin());
                if( path.size() >= 2 ) {
                    // check if collinear by taking angle
                    const ParabolicRamp::Vector& x0 = path[path.size()-2];
                    const ParabolicRamp::Vector& x1 = path[path.size()-1];
                    dReal dotproduct=0,x0length2=0,x1length2=0;
                    for(size_t i = 0; i < q.size(); ++i) {
                        dReal dx0=x0[i]-q[i];
                        dReal dx1=x1[i]-q[i];
                        dotproduct += dx0*dx1;
                        x0length2 += dx0*dx0;
                        x1length2 += dx1*dx1;
                    }
                    if( RaveFabs(dotproduct * dotproduct - x0length2*x1length2) < 100*ParabolicRamp::EpsilonX*ParabolicRamp::EpsilonX ) {
                        path.back() = q;
                        continue;
                    }
                }
                // check if the point is not the same as the previous point
                if( path.size() > 0 ) {
                    dReal d = 0;
                    for(size_t i = 0; i < q.size(); ++i) {
                        d += RaveFabs(q[i]-path.back().at(i));
                    }
                    if( d <= q.size()*std::numeric_limits<dReal>::epsilon() ) {
                        continue;
                    }
                }
                path.push_back(q);
            }
            //dynamicpath.SetMilestones(path);   //now the trajectory starts and stops at every milestone
            if( !_SetMilestones(dynamicpath.ramps, path) ) {
                RAVELOG_WARN("failed to initialize ramps\n");
                _DumpTrajectory(ptraj, Level_Debug);
                return PS_Failed;
            }
            RAVELOG_DEBUG("Finish initializing the trajectory (via _SetMilestones)");
        }

        // if ramp is not perfectly modeled, then have to verify!
        if( !_parameters->verifyinitialpath && bRampIsPerfectlyModeled ) {
            // disable verification
            FOREACH(itramp, dynamicpath.ramps) {
                itramp->constraintchecked = 1;
            }
        }

        try {
            _bUsePerturbation = true;
            RAVELOG_DEBUG_FORMAT("env=%d, initial path size=%d, duration=%f, pointtolerance=%f, multidof=%d, manipname=%s, maxmanipspeed=%f, maxmanipaccel=%f", GetEnv()->GetId()%dynamicpath.ramps.size()%dynamicpath.GetTotalTime()%parameters->_pointtolerance%parameters->_multidofinterp%parameters->manipname%parameters->maxmanipspeed%parameters->maxmanipaccel);
            _feasibilitychecker.tol = parameters->_vConfigResolution;
            FOREACH(it, _feasibilitychecker.tol) {
                *it *= parameters->_pointtolerance;
            }

            _progress._iteration = 0;
            if( _CallCallbacks(_progress) == PA_Interrupt ) {
                return PS_Interrupted;
            }

            int numshortcuts=0;
            dReal dummyDur1 = 0, dummyDur2 = 0;
            FOREACH(itramp, dynamicpath.ramps) {
                dummyDur1 += itramp->endTime;
            }
            if( !!parameters->_setstatevaluesfn || !!parameters->_setstatefn ) {
                // no idea what a good mintimestep is... _parameters->_fStepLength*0.5?
                //numshortcuts = dynamicpath.Shortcut(parameters->_nMaxIterations,_feasibilitychecker,this, parameters->_fStepLength*0.99);
                if (!usingNewHeuristics) {
                    numshortcuts = _Shortcut(dynamicpath, parameters->_nMaxIterations,this, parameters->_fStepLength*0.99);
                }
                else {
                    numshortcuts = _Shortcut2(dynamicpath, parameters->_nMaxIterations,this, parameters->_fStepLength*0.99);
                }
                if( numshortcuts < 0 ) {
                    return PS_Interrupted;
                }
            }
            FOREACH(itramp, dynamicpath.ramps) {
                dummyDur2 += itramp->endTime;
            }
            RAVELOG_DEBUG_FORMAT("after shortcutting: duration %.15e -> %.15e, diff = %.15e", dummyDur1%dummyDur2%(dummyDur1 - dummyDur2));

            RAVELOG_VERBOSE_FORMAT("calling checkmanipconstraints %d times, using %.15e sec. = %.15e sec./call", ncheckmanipconstraints%checkmaniptime%(checkmaniptime/ncheckmanipconstraints));

            ++_progress._iteration;
            if( _CallCallbacks(_progress) == PA_Interrupt ) {
                return PS_Interrupted;
            }

            ConfigurationSpecification newspec = posspec;
            newspec.AddDerivativeGroups(1,true);
            int waypointoffset = newspec.AddGroup("iswaypoint", 1, "next");

            int timeoffset=-1;
            FOREACH(itgroup,newspec._vgroups) {
                if( itgroup->name == "deltatime" ) {
                    timeoffset = itgroup->offset;
                }
                else if( velspec.FindCompatibleGroup(*itgroup) != velspec._vgroups.end() ) {
                    itgroup->interpolation = "linear";
                }
                else if( posspec.FindCompatibleGroup(*itgroup) != posspec._vgroups.end() ) {
                    itgroup->interpolation = "quadratic";
                }
            }

            // have to write to another trajectory
            if( !_dummytraj || _dummytraj->GetXMLId() != ptraj->GetXMLId() ) {
                _dummytraj = RaveCreateTrajectory(GetEnv(), ptraj->GetXMLId());
            }
            _dummytraj->Init(newspec);

            // separate all the acceleration switches into individual points
            vtrajpoints.resize(newspec.GetDOF());
            OPENRAVE_ASSERT_OP((int)dynamicpath.ramps.at(0).x0.size(), ==, _parameters->GetDOF());
            ConfigurationSpecification::ConvertData(vtrajpoints.begin(),newspec,dynamicpath.ramps.at(0).x0.begin(), posspec,1,GetEnv(),true);
            ConfigurationSpecification::ConvertData(vtrajpoints.begin(),newspec,dynamicpath.ramps.at(0).dx0.begin(),velspec,1,GetEnv(),false);
            vtrajpoints.at(waypointoffset) = 1;
            vtrajpoints.at(timeoffset) = 0;
            _dummytraj->Insert(_dummytraj->GetNumWaypoints(),vtrajpoints);
            vector<dReal> &vswitchtimes=_cacheswitchtimes;
            ParabolicRamp::Vector vconfig;
            std::vector<ParabolicRamp::ParabolicRampND>& temprampsnd=_cacheoutramps;
            ParabolicRamp::ParabolicRampND rampndtrimmed;
            dReal fTrimEdgesTime = parameters->_fStepLength*2; // 2 controller timesteps is enough?
            dReal fExpectedDuration = 0;
            for(size_t irampindex = 0; irampindex < dynamicpath.ramps.size(); ++irampindex) {
                const ParabolicRamp::ParabolicRampND& rampnd = dynamicpath.ramps[irampindex];
                temprampsnd.resize(1);
                temprampsnd[0] = rampnd;
                // double-check the current ramps, ignore first and last ramps since they connect to the initial and goal positions, and those most likely they cannot be fixed .
                if(!rampnd.constraintchecked ) {
                    //(irampindex > 0 && irampindex+1 < dynamicpath.ramps.size())
                    rampndtrimmed = rampnd;
                    bool bTrimmed = false;
                    bool bCheck = true;
                    if( irampindex == 0 ) {
                        if( rampnd.endTime <= fTrimEdgesTime+g_fEpsilonLinear ) {
                            // ramp is too short so ignore checking
                            bCheck = false;
                        }
                        else {
                            // don't check points close to the initial configuration because of jittering
                            rampndtrimmed.TrimFront(fTrimEdgesTime);
                            bTrimmed = true;
                        }
                    }
                    else if( irampindex+1 == dynamicpath.ramps.size() ) {
                        if( rampnd.endTime <= fTrimEdgesTime+g_fEpsilonLinear ) {
                            // ramp is too short so ignore checking
                            bCheck = false;
                        }
                        else {
                            // don't check points close to the final configuration because of jittering
                            rampndtrimmed.TrimBack(fTrimEdgesTime);
                            bTrimmed = true;
                        }
                    }
                    // part of original trajectory which might not have been processed with perturbations, so ignore perturbations
                    _bUsePerturbation = false;
                    std::vector<ParabolicRamp::ParabolicRampND> outramps;
                    if( bCheck ) {
                        ParabolicRamp::CheckReturn checkret = _feasibilitychecker.Check2(rampndtrimmed, 0xffff, outramps);

                        if( checkret.retcode != 0 ) { // probably don't need to check bDifferentVelocity
                            std::vector<std::vector<ParabolicRamp::ParabolicRamp1D> > tempramps1d;
                            // try to time scale, perhaps collision and dynamics will change
                            // go all the way up to 2.0 multiplier: 1.05*1.1*1.15*1.2*1.25 ~= 2
                            bool bSuccess = false;
                            dReal endTime = rampndtrimmed.endTime;
                            dReal incr = 0.05*endTime;
                            // (Puttichai) now go up to 3.0 multiplier
                            // (Puttichai) try using an increment instead of a multiplier
                            size_t maxIncrement = 30;
                            for(size_t idilate = 0; idilate < maxIncrement; ++idilate ) {
                                RAVELOG_VERBOSE_FORMAT("env=%d, ramp %d, idilate=%d/%d", GetEnv()->GetId()%irampindex%idilate%maxIncrement);
                                tempramps1d.resize(0);
                                if( ParabolicRamp::SolveAccelBounded(rampndtrimmed.x0, rampndtrimmed.dx0, rampndtrimmed.x1, rampndtrimmed.dx1, endTime,  parameters->_vConfigAccelerationLimit, parameters->_vConfigVelocityLimit, parameters->_vConfigLowerLimit, parameters->_vConfigUpperLimit, tempramps1d, _parameters->_multidofinterp, rampndtrimmed.dx0.size()) ) {

                                    temprampsnd.resize(0);
                                    CombineRamps(tempramps1d, temprampsnd);

                                    if( temprampsnd[0].endTime > endTime*10 ) {
                                        RAVELOG_WARN_FORMAT("new end time=%fs is really big compared to old %fs!", temprampsnd[0].endTime%endTime);
                                        break;
                                    }

                                    endTime = temprampsnd[0].endTime;

                                    // not necessary to trim again!?
                                    //                                if( irampindex == 0 ) {
                                    //                                    temprampsnd[0].TrimFront(fTrimEdgesTime);
                                    //                                }
                                    //                                else if( irampindex+1 == dynamicpath.ramps.size() ) {
                                    //                                    temprampsnd[0].TrimBack(fTrimEdgesTime);
                                    //                                }
                                    bool bHasBadRamp=false;
                                    RAVELOG_VERBOSE_FORMAT("old endtime=%.15e, new endtime=%.15e", rampndtrimmed.endTime%endTime);
                                    FOREACH(itnewrampnd, temprampsnd) {
                                        ParabolicRamp::CheckReturn newrampret = _feasibilitychecker.Check2(*itnewrampnd, 0xffff, outramps);
                                        if( newrampret.retcode != 0 ) { // probably don't need to check bDifferentVelocity
                                            RAVELOG_VERBOSE_FORMAT("env=%d, has bad ramp retcode=0x%x", GetEnv()->GetId()%newrampret.retcode);

                                            bHasBadRamp = true;
                                            break;
                                        }
                                    }
                                    if( !bHasBadRamp ) {
                                        if( bTrimmed ) {
                                            // have to retime the original ramp without trimming
                                            // keep in mind that new ramps might be slower than endTime
                                            if( !ParabolicRamp::SolveAccelBounded(rampnd.x0, rampnd.dx0, rampnd.x1, rampnd.dx1, endTime,  parameters->_vConfigAccelerationLimit, parameters->_vConfigVelocityLimit, parameters->_vConfigLowerLimit, parameters->_vConfigUpperLimit, tempramps1d, _parameters->_multidofinterp, rampndtrimmed.dx0.size()) ) {
                                                break;
                                            }
                                            temprampsnd.resize(0);
                                            CombineRamps(tempramps1d, temprampsnd);
                                            endTime = temprampsnd[0].endTime;
                                        }
                                        bSuccess = true;
                                        break;
                                    }
                                }

                                // have to be very careful when incrementing endTime, sometimes it's small epsilons that preven the ramps from being computed and incrementing too much might make the trajectory duration jump by 100x!
                                if( idilate > 2 ) {
                                    endTime += incr;
                                }
                                else {
                                    endTime += ParabolicRamp::EpsilonT;
                                }
                            }
                            if( !bSuccess ) {
                                if( IS_DEBUGLEVEL(Level_Verbose) ) {
                                    std::stringstream ss; ss << std::setprecision(std::numeric_limits<dReal>::digits10+1);
                                    ss << "x0=[";
                                    FOREACHC(itvalue, rampndtrimmed.x0) {
                                        ss << *itvalue << ",";
                                    }
                                    ss << "]; x1=[";
                                    FOREACHC(itvalue, rampndtrimmed.x1) {
                                        ss << *itvalue << ",";
                                    }
                                    ss << "]; dx0=[";
                                    FOREACHC(itvalue, rampndtrimmed.dx0) {
                                        ss << *itvalue << ",";
                                    }
                                    ss << "]; dx1=[";
                                    FOREACHC(itvalue, rampndtrimmed.dx1) {
                                        ss << *itvalue << ",";
                                    }
                                    ss << "]; deltatime=" << rampndtrimmed.endTime;
                                    ss << "; xmin=[";
                                    FOREACHC(itvalue, parameters->_vConfigLowerLimit) {
                                        ss << *itvalue << ",";
                                    }
                                    ss << "]; xmax=[";
                                    FOREACHC(itvalue, parameters->_vConfigUpperLimit) {
                                        ss << *itvalue << ",";
                                    }
                                    ss << "]; vellimits=[";
                                    FOREACHC(itvalue, parameters->_vConfigVelocityLimit) {
                                        ss << *itvalue << ",";
                                    }
                                    ss << "]; accellimits=[";
                                    FOREACHC(itvalue, parameters->_vConfigAccelerationLimit) {
                                        ss << *itvalue << ",";
                                    }
                                    ss << "];";
                                    RAVELOG_WARN_FORMAT("env=%d, original ramp %d/%d does not satisfy contraints. check retcode=0x%x! %s", GetEnv()->GetId()%irampindex%dynamicpath.ramps.size()%checkret.retcode%ss.str());
                                }
                                else {
                                    RAVELOG_WARN_FORMAT("env=%d, original ramp %d/%d does not satisfy contraints. check retcode=0x%x!", GetEnv()->GetId()%irampindex%dynamicpath.ramps.size()%checkret.retcode);
                                }
                                _DumpTrajectory(ptraj, Level_Verbose);
                                return PS_Failed;
                            }
                        }
                    }
                    _bUsePerturbation = true; // re-enable
                    ++_progress._iteration;
                    if( _CallCallbacks(_progress) == PA_Interrupt ) {
                        return PS_Interrupted;
                    }
                }

                FOREACH(itrampnd2, temprampsnd) {
                    fExpectedDuration += itrampnd2->endTime;
                    vswitchtimes.resize(0);
                    vswitchtimes.push_back(itrampnd2->endTime);
                    if( _parameters->_outputaccelchanges ) {
                        FOREACHC(itramp,itrampnd2->ramps) {
                            vector<dReal>::iterator it;
                            if( itramp->tswitch1 != 0 ) {
                                it = lower_bound(vswitchtimes.begin(),vswitchtimes.end(),itramp->tswitch1);
                                if( it != vswitchtimes.end() && *it != itramp->tswitch1) {
                                    vswitchtimes.insert(it,itramp->tswitch1);
                                }
                            }
                            if( itramp->tswitch1 != itramp->tswitch2 && itramp->tswitch2 != 0 ) {
                                it = lower_bound(vswitchtimes.begin(),vswitchtimes.end(),itramp->tswitch2);
                                if( it != vswitchtimes.end() && *it != itramp->tswitch2 ) {
                                    vswitchtimes.insert(it,itramp->tswitch2);
                                }
                            }
                            if( itramp->ttotal != itramp->tswitch2 && itramp->ttotal != 0 ) {
                                it = lower_bound(vswitchtimes.begin(),vswitchtimes.end(),itramp->ttotal);
                                if( it != vswitchtimes.end() && *it != itramp->ttotal ) {
                                    vswitchtimes.insert(it,itramp->ttotal);
                                }
                            }
                        }
                    }
                    vtrajpoints.resize(newspec.GetDOF()*vswitchtimes.size());
                    vector<dReal>::iterator ittargetdata = vtrajpoints.begin();
                    dReal prevtime = 0;
                    for(size_t i = 0; i < vswitchtimes.size(); ++i) {
                        itrampnd2->Evaluate(vswitchtimes[i],vconfig);
                        ConfigurationSpecification::ConvertData(ittargetdata,newspec,vconfig.begin(),posspec,1,GetEnv(),true);
                        itrampnd2->Derivative(vswitchtimes[i],vconfig);
                        ConfigurationSpecification::ConvertData(ittargetdata,newspec,vconfig.begin(),velspec,1,GetEnv(),false);
                        *(ittargetdata+timeoffset) = vswitchtimes[i]-prevtime;
                        *(ittargetdata+waypointoffset) = dReal(i+1==vswitchtimes.size());
                        ittargetdata += newspec.GetDOF();
                        prevtime = vswitchtimes[i];
                    }
                    _dummytraj->Insert(_dummytraj->GetNumWaypoints(),vtrajpoints);
                }

                if( IS_DEBUGLEVEL(Level_Verbose) ) {
                    // if verbose, do tighter bound checking
                    OPENRAVE_ASSERT_OP(RaveFabs(fExpectedDuration-_dummytraj->GetDuration()),<,0.001);
                }
            }

            // dynamic path dynamicpath.GetTotalTime() could change if timing constraints get in the way, so use fExpectedDuration
            OPENRAVE_ASSERT_OP(RaveFabs(fExpectedDuration-_dummytraj->GetDuration()),<,0.01); // maybe because of trimming, will be a little different
            RAVELOG_DEBUG_FORMAT("env=%d, after shortcutting %d times: path waypoints=%d, traj waypoints=%d, traj time=%fs", GetEnv()->GetId()%numshortcuts%dynamicpath.ramps.size()%_dummytraj->GetNumWaypoints()%_dummytraj->GetDuration());
            ptraj->Swap(_dummytraj);
        }
        catch (const std::exception& ex) {
            _DumpTrajectory(ptraj, Level_Debug);
            RAVELOG_WARN_FORMAT("env=%d, parabolic planner failed, iter=%d: %s", GetEnv()->GetId()%_progress._iteration%ex.what());
            return PS_Failed;
        }
        RAVELOG_DEBUG_FORMAT("env=%d, path optimizing - computation time=%fs", GetEnv()->GetId()%(0.001f*(float)(utils::GetMilliTime()-basetime)));
        //====================================================================================================
        if (IS_DEBUGLEVEL(Level_Debug)) {
            RAVELOG_DEBUG("start sampling the trajectory (verification purpose) after shortcutting");
            // Actually _VerifySampling() gets called every time we sample a trajectory. The function
            // already checks _Validate* at every traj point. Therefore, in order to just verify, we
            // need to call ptraj->Sample just once.
            // RAVELOG_DEBUG_FORMAT("_timoffset = %d", ptraj->_timeoffset);
            std::vector<dReal> dummy;
            try {
                ptraj->Sample(dummy, 0);
                RAVELOG_DEBUG("sampling for verification successful");
            }
            catch (const std::exception& ex) {
                RAVELOG_WARN_FORMAT("sampling for verification failed: %s", ex.what());
                _DumpTrajectory(ptraj, Level_Debug);
            }
        }
        //====================================================================================================
        return _ProcessPostPlanners(RobotBasePtr(),ptraj);
    }

    virtual int ConfigFeasible(const ParabolicRamp::Vector& a, const ParabolicRamp::Vector& da, int options)
    {
        if( _bUsePerturbation ) {
            options |= CFO_CheckWithPerturbation;
        }
        try {
            return _parameters->CheckPathAllConstraints(a,a, da, da, 0, IT_OpenStart, options);
        }
        catch(const std::exception& ex) {
            // some constraints assume initial conditions for a and b are followed, however at this point a and b are sa
            RAVELOG_WARN_FORMAT("env=%d, rrtparams path constraints threw an exception: %s", GetEnv()->GetId()%ex.what());
            return 0xffff; // could be anything
        }
    }

    virtual ParabolicRamp::CheckReturn ConfigFeasible2(const ParabolicRamp::Vector& a, const ParabolicRamp::Vector& da, int options)
    {
        if( _bUsePerturbation ) {
            options |= CFO_CheckWithPerturbation;
        }
        try {
            int ret = _parameters->CheckPathAllConstraints(a,a, da, da, 0, IT_OpenStart, options);
            ParabolicRamp::CheckReturn checkret(ret);
            if( ret == CFO_CheckTimeBasedConstraints ) {
                checkret.fTimeBasedSurpassMult = 0.8; // don't have any other info, so just pick a multiple
            }
            return checkret;
        }
        catch(const std::exception& ex) {
            // some constraints assume initial conditions for a and b are followed, however at this point a and b are sa
            RAVELOG_WARN_FORMAT("env=%d, rrtparams path constraints threw an exception: %s", GetEnv()->GetId()%ex.what());
            return 0xffff; // could be anything...
        }
    }

    /// \brief checks a parabolic ramp and outputs smaller set of ramps. Because of manipulator constraints, the outramps's ending values might not be equal to b/db!
    virtual ParabolicRamp::CheckReturn SegmentFeasible2(const ParabolicRamp::Vector& a,const ParabolicRamp::Vector& b, const ParabolicRamp::Vector& da,const ParabolicRamp::Vector& db, dReal timeelapsed, int options, std::vector<ParabolicRamp::ParabolicRampND>& outramps)
    {
        outramps.resize(0);
        if( timeelapsed <= ParabolicRamp::EpsilonT ) {
            return ConfigFeasible2(a, da, options);
        }

        if( _bUsePerturbation ) {
            options |= CFO_CheckWithPerturbation;
        }
        bool bExpectModifiedConfigurations = _parameters->fCosManipAngleThresh > -1+g_fEpsilonLinear;
        if(bExpectModifiedConfigurations || _bmanipconstraints) {
            options |= CFO_FillCheckedConfiguration;
            _constraintreturn->Clear();
        }
        try {
            int ret = _parameters->CheckPathAllConstraints(a,b,da, db, timeelapsed, IT_OpenStart, options, _constraintreturn);
            if( ret != 0 ) {
                ParabolicRamp::CheckReturn checkret(ret);
                if( ret == CFO_CheckTimeBasedConstraints ) {
                    checkret.fTimeBasedSurpassMult = 0.8; // don't have any other info, so just pick a multiple
                }
                return checkret;
            }
        }
        catch(const std::exception& ex) {
            // some constraints assume initial conditions for a and b are followed, however at this point a and b are sa
            RAVELOG_WARN_FORMAT("env=%d, rrtparams path constraints threw an exception: %s", GetEnv()->GetId()%ex.what());
            return ParabolicRamp::CheckReturn(0xffff); // could be anything
        }
        // Test for collision and/or dynamics has succeeded, now test for manip constraint
        if( bExpectModifiedConfigurations ) {
            // the configurations are getting constrained, therefore the path checked is not equal to the simply interpolated path by (a,b, da, db).
            if( _constraintreturn->_configurationtimes.size() > 0 ) {
                OPENRAVE_ASSERT_OP(_constraintreturn->_configurations.size(),==,_constraintreturn->_configurationtimes.size()*a.size());
                outramps.resize(0);
                if( outramps.capacity() < _constraintreturn->_configurationtimes.size() ) {
                    outramps.reserve(_constraintreturn->_configurationtimes.size());
                }

                std::vector<dReal> curvel = da, newvel(a.size());
                std::vector<dReal> curpos = a, newpos(a.size());
                // _constraintreturn->_configurationtimes[0] is actually the end of the first segment since interval is IT_OpenStart
                std::vector<dReal>::const_iterator it = _constraintreturn->_configurations.begin();
                dReal curtime = 0;
                for(size_t itime = 0; itime < _constraintreturn->_configurationtimes.size(); ++itime, it += a.size()) {
                    std::copy(it, it+a.size(), newpos.begin());
                    dReal deltatime = _constraintreturn->_configurationtimes[itime]-curtime;
                    if( deltatime > g_fEpsilon ) {
                        dReal ideltatime = 1.0/deltatime;
                        for(size_t idof = 0; idof < newvel.size(); ++idof) {
                            newvel[idof] = 2*(newpos[idof] - curpos[idof])*ideltatime - curvel[idof];
                            if( RaveFabs(newvel[idof]) > _parameters->_vConfigVelocityLimit.at(idof)+ParabolicRamp::EpsilonV ) {
                                if( 0.9*_parameters->_vConfigVelocityLimit.at(idof) < 0.1*RaveFabs(newvel[idof]) ) {
                                    RAVELOG_WARN_FORMAT("new velocity for dof %d is too high %f > %f", idof%newvel[idof]%_parameters->_vConfigVelocityLimit.at(idof));
                                }
                                RAVELOG_VERBOSE_FORMAT("env=%d, retcode = 0x4; idof = %d; newvel[idof] = %.15e; vellimit = %.15e; g_fEpsilon = %.15e", GetEnv()->GetId()%idof%newvel[idof]%_parameters->_vConfigVelocityLimit.at(idof)%ParabolicRamp::EpsilonV);
                                return ParabolicRamp::CheckReturn(CFO_CheckTimeBasedConstraints, 0.9*_parameters->_vConfigVelocityLimit.at(idof)/RaveFabs(newvel[idof]));
                            }
                        }
                        ParabolicRamp::ParabolicRampND outramp;
                        outramp.SetPosVelTime(curpos, curvel, newpos, newvel, deltatime);
                        bool bAccelChanged = false;
                        // due to epsilon inaccuracies, have to clamp the max accel depending on _vConfigAccelerationLimit
                        for(size_t idof = 0; idof < outramp.ramps.size(); ++idof) {
                            if( outramp.ramps[idof].a1 < -_parameters->_vConfigAccelerationLimit[idof] ) {
<<<<<<< HEAD
                                // RAVELOG_DEBUG_FORMAT("env=%d, idof=%d, a1 changed: %15e -> %.15e, diff = %.15e",
                                //                      GetEnv()->GetId()%idof%outramp.ramps[idof].a1%(-_parameters->_vConfigAccelerationLimit[idof])%(outramp.ramps[idof].a1 + _parameters->_vConfigAccelerationLimit[idof]));
=======
                                RAVELOG_VERBOSE_FORMAT("env=%d, idof=%d, a1 changed: %15e -> %.15e, diff = %.15e", GetEnv()->GetId()%idof%outramp.ramps[idof].a1%(-_parameters->_vConfigAccelerationLimit[idof])%(outramp.ramps[idof].a1 + _parameters->_vConfigAccelerationLimit[idof]));
>>>>>>> a3d7c0db
                                outramp.ramps[idof].a1 = -_parameters->_vConfigAccelerationLimit[idof];
                                bAccelChanged = true;
                            }
                            else if( outramp.ramps[idof].a1 > _parameters->_vConfigAccelerationLimit[idof] ) {
<<<<<<< HEAD
                                // RAVELOG_DEBUG_FORMAT("env=%d, idof=%d, a1 changed: %15e -> %.15e, diff = %.15e",
                                //                      GetEnv()->GetId()%idof%outramp.ramps[idof].a1%(_parameters->_vConfigAccelerationLimit[idof])%(outramp.ramps[idof].a1 - _parameters->_vConfigAccelerationLimit[idof]));
=======
                                RAVELOG_VERBOSE_FORMAT("env=%d, idof=%d, a1 changed: %15e -> %.15e, diff = %.15e", GetEnv()->GetId()%idof%outramp.ramps[idof].a1%(_parameters->_vConfigAccelerationLimit[idof])%(outramp.ramps[idof].a1 - _parameters->_vConfigAccelerationLimit[idof]));
>>>>>>> a3d7c0db
                                outramp.ramps[idof].a1 = _parameters->_vConfigAccelerationLimit[idof];
                                bAccelChanged = true;
                            }
                            if( outramp.ramps[idof].a2 < -_parameters->_vConfigAccelerationLimit[idof] ) {
<<<<<<< HEAD
                                // RAVELOG_DEBUG_FORMAT("env=%d, idof=%d, a2 changed: %15e -> %.15e, diff = %.15e",
                                //                      GetEnv()->GetId()%idof%outramp.ramps[idof].a2%(-_parameters->_vConfigAccelerationLimit[idof])%(outramp.ramps[idof].a2 + _parameters->_vConfigAccelerationLimit[idof]));
=======
                                RAVELOG_VERBOSE_FORMAT("env=%d, idof=%d, a2 changed: %15e -> %.15e, diff = %.15e", GetEnv()->GetId()%idof%outramp.ramps[idof].a2%(-_parameters->_vConfigAccelerationLimit[idof])%(outramp.ramps[idof].a2 + _parameters->_vConfigAccelerationLimit[idof]));
>>>>>>> a3d7c0db
                                outramp.ramps[idof].a2 = -_parameters->_vConfigAccelerationLimit[idof];
                                bAccelChanged = true;
                            }
                            else if( outramp.ramps[idof].a2 > _parameters->_vConfigAccelerationLimit[idof] ) {
<<<<<<< HEAD
                                // RAVELOG_DEBUG_FORMAT("env=%d, idof=%d, a2 changed: %15e -> %.15e, diff = %.15e",
                                //                      GetEnv()->GetId()%idof%outramp.ramps[idof].a2%(_parameters->_vConfigAccelerationLimit[idof])%(outramp.ramps[idof].a2 - _parameters->_vConfigAccelerationLimit[idof]));
=======
                                RAVELOG_VERBOSE_FORMAT("env=%d, idof=%d, a2 changed: %15e -> %.15e, diff = %.15e", GetEnv()->GetId()%idof%outramp.ramps[idof].a2%(_parameters->_vConfigAccelerationLimit[idof])%(outramp.ramps[idof].a2 - _parameters->_vConfigAccelerationLimit[idof]));
>>>>>>> a3d7c0db
                                outramp.ramps[idof].a2 = _parameters->_vConfigAccelerationLimit[idof];
                                bAccelChanged = true;
                            }
                        }
                        if( bAccelChanged ) {
<<<<<<< HEAD
                            // RAVELOG_DEBUG_FORMAT("env=%d, deltatime = %.15e", GetEnv()->GetId()%deltatime);
=======
                            RAVELOG_VERBOSE_FORMAT("env=%d, deltatime = %.15e", GetEnv()->GetId()%deltatime);
>>>>>>> a3d7c0db
                            if( !outramp.IsValid() ) {
                                RAVELOG_WARN_FORMAT("env=%d, ramp becomes invalid after changing acceleration limits", GetEnv()->GetId());
                                return ParabolicRamp::CheckReturn(CFO_CheckTimeBasedConstraints, 0.9); //?
                            }
                        }

                        outramp.constraintchecked = 1;
                        outramps.push_back(outramp);
                        curtime = _constraintreturn->_configurationtimes[itime];
                        curpos.swap(newpos);
                        curvel.swap(newvel);
                    }
                }

                // have to make sure that the last ramp's ending velocity is equal to db
                //bool bDifferentVelocity = false;
                for(size_t idof = 0; idof < curpos.size(); ++idof) {
                    if( RaveFabs(curpos[idof]-b[idof])+g_fEpsilon > ParabolicRamp::EpsilonX ) {
                        RAVELOG_WARN_FORMAT("env=%d, curpos[%d] (%.15e) != b[%d] (%.15e)", GetEnv()->GetId()%idof%curpos[idof]%idof%b[idof]);
                        return ParabolicRamp::CheckReturn(CFO_StateSettingError);
                    }
                }

               // // have to make sure that the last ramp's ending velocity is equal to db
               // bool bDifferentVelocity = false;
               // for(size_t idof = 0; idof < curvel.size(); ++idof) {
               //     if( RaveFabs(curvel[idof]-db[idof])+g_fEpsilon > ParabolicRamp::EpsilonV ) {
               //         bDifferentVelocity = true;
               //         break;
               //     }
               // }
               // if( bDifferentVelocity ) {
               //     // see if last ramp's time can be modified to accomodate the velocity
               //     ParabolicRamp::ParabolicRampND& outramp = outramps.at(outramps.size()-1);
               //     outramp.SetPosVelTime(outramp.x0, outramp.dx0, b, db, deltatime);
               //     outramp.constraintchecked = 1;
               //     outramps.push_back(outramp);
               //     curtime = _constraintreturn->_configurationtimes[itime];
               //     curpos.swap(newpos);
               //     curvel.swap(newvel);

               // }
            }
        }

        if( outramps.size() == 0 ) {
            ParabolicRamp::ParabolicRampND newramp;
            newramp.SetPosVelTime(a, da, b, db, timeelapsed);
            newramp.constraintchecked = 1;
            outramps.push_back(newramp);
        }

        if( _bmanipconstraints && (options & CFO_CheckTimeBasedConstraints) ) {
            try {
                ncheckmanipconstraints += 1;
                ParabolicRamp::CheckReturn retmanip;
                tcheckmanipstart = utils::GetMicroTime();
                if (!usingNewHeuristics) {
                    retmanip = _manipconstraintchecker->CheckManipConstraints2(outramps);
                }
                else {
                    retmanip = _manipconstraintchecker->CheckManipConstraints3(outramps);
                }
                tcheckmanipend = utils::GetMicroTime();
                checkmaniptime += 0.000001f*(float)(tcheckmanipend - tcheckmanipstart);

                if( retmanip.retcode != 0 ) {
                    // RAVELOG_VERBOSE_FORMAT("env=%d, from CheckManipConstraints2: retcode = %d", GetEnv()->GetId()%retmanip.retcode);
                    return retmanip;
                }
            }
            catch(const std::exception& ex) {
                RAVELOG_WARN_FORMAT("CheckManipConstraints2 (modified=%d) threw an exception: %s", ((int)bExpectModifiedConfigurations)%ex.what());
                return 0xffff; // could be anything
            }
        }

        return ParabolicRamp::CheckReturn(0);
    }

    virtual ParabolicRamp::Real Rand()
    {
        return _uniformsampler->SampleSequenceOneReal(IT_OpenEnd);
    }

    virtual bool NeedDerivativeForFeasibility()
    {
        // always enable since CheckPathAllConstraints needs to interpolate quadratically
        return true;
    }

protected:
    /// \brief converts a path of linear points to a ramp that initially satisfies the constraints
    bool _SetMilestones(std::vector<ParabolicRamp::ParabolicRampND>& ramps, const vector<ParabolicRamp::Vector>& vpath)
    {
        RAVELOG_VERBOSE_FORMAT("initial num waypoints = %d", vpath.size());
        size_t numdof = _parameters->GetDOF();
        ramps.resize(0);
        if(vpath.size()==1) {
            ramps.push_back(ParabolicRamp::ParabolicRampND());
            ramps.front().SetConstant(vpath[0]);
        }
        else if( vpath.size() > 1 ) {
            // only check time based constraints since most of the collision checks here will change due to a different path. however it's important to have the ramp start with reasonable velocities/accelerations.
            int options = CFO_CheckTimeBasedConstraints;
            if(!_parameters->verifyinitialpath) {
                options = options & (~CFO_CheckEnvCollisions) & (~CFO_CheckSelfCollisions); // no collision checking
                RAVELOG_VERBOSE_FORMAT("env=%d, Initial path verification is disabled using options=0x%x", GetEnv()->GetId()%options);
            }
            std::vector<dReal> vzero(numdof, 0.0);

            // in several cases when there are manipulator constraints, 0.5*(x0+x1) will not follow the constraints, instead of failing the plan, try to recompute a better midpoint
            std::vector<ParabolicRamp::Vector> vnewpath;
            std::vector<uint8_t> vforceinitialchecking(vpath.size(), 0);

            if( !!_parameters->_neighstatefn ) {
                std::vector<dReal> xmid(numdof), xmiddelta(numdof);
                vnewpath = vpath;
                int nConsecutiveExpansions = 0;
                size_t iwaypoint = 0;
                while(iwaypoint+1 < vnewpath.size() ) {
                    for(size_t idof = 0; idof < numdof; ++idof) {
                        xmiddelta.at(idof) = 0.5*(vnewpath[iwaypoint+1].at(idof) - vnewpath[iwaypoint].at(idof));
                    }
                    xmid = vnewpath[iwaypoint];
                    if( _parameters->SetStateValues(xmid) != 0 ) {
                        RAVELOG_WARN_FORMAT("env=%d, could not set values of path %d/%d", GetEnv()->GetId()%iwaypoint%vnewpath.size());
                        return false;
                    }
                    if( !_parameters->_neighstatefn(xmid, xmiddelta, NSO_OnlyHardConstraints) ) {
                        RAVELOG_WARN_FORMAT("env=%d, failed to get the neighbor of the midpoint of path %d/%d", GetEnv()->GetId()%iwaypoint%vnewpath.size());
                        return false;
                    }
                    // if the distance between xmid and the real midpoint is big, then have to add another point in vnewpath
                    dReal dist = 0;
                    for(size_t idof = 0; idof < numdof; ++idof) {
                        dReal fexpected = 0.5*(vnewpath[iwaypoint+1].at(idof) + vnewpath[iwaypoint].at(idof));
                        dReal ferror = fexpected - xmid[idof];
                        dist += ferror*ferror;
                    }
                    if( dist > 0.00001 ) {
                        RAVELOG_DEBUG_FORMAT("env=%d, adding extra midpoint at %d/%d since dist^2=%f", GetEnv()->GetId()%iwaypoint%vnewpath.size()%dist);
                        OPENRAVE_ASSERT_OP(xmid.size(),==,numdof);
                        vnewpath.insert(vnewpath.begin()+iwaypoint+1, xmid);
                        vforceinitialchecking[iwaypoint+1] = 1; // next point
                        vforceinitialchecking.insert(vforceinitialchecking.begin()+iwaypoint+1, 1); // just inserted point
                        nConsecutiveExpansions += 2;
                        if( nConsecutiveExpansions > 10 ) {
                            RAVELOG_WARN_FORMAT("env=%d, too many consecutive expansions, %d/%d is bad", GetEnv()->GetId()%iwaypoint%vnewpath.size());
                            return false;
                        }
                        continue;
                    }
                    if( nConsecutiveExpansions > 0 ) {
                        nConsecutiveExpansions--;
                    }
                    iwaypoint += 1;
                }
            }
            else {
                vnewpath=vpath;
            }

            ramps.resize(vnewpath.size()-1);
            for(size_t i=0; i+1<vnewpath.size(); i++) {
                ParabolicRamp::ParabolicRampND& ramp = ramps[i];
                OPENRAVE_ASSERT_OP(vnewpath[i].size(),==,numdof);
                ramp.x0 = vnewpath[i];
                ramp.x1 = vnewpath[i+1];
                ramp.dx0 = vzero;
                ramp.dx1 = vzero;
                if( !_ValidateRamp(ramp, options, i, vnewpath.size()) ) {
                    return false;
                }
                if( !_parameters->verifyinitialpath && !vforceinitialchecking.at(i) ) {
                    // disable future verification
                    ramp.constraintchecked = 1;
                }
                {
                    if (zerovelpoints.size() == 0) {
                        zerovelpoints.push_back(ramp.endTime);
                    }
                    else {
                        zerovelpoints.push_back(ramp.endTime + zerovelpoints.back());
                    }
                }
            }
            zerovelpoints.pop_back(); // remove the last point (the duration)
        }
        return true;
    }

    /// \brief validates a ramp with options
    bool _ValidateRamp(ParabolicRamp::ParabolicRampND& ramp, int options, int iramp=-1, int numramps=-1)
    {
        std::vector<dReal> &vswitchtimes=_cacheswitchtimes;
        std::vector<dReal> &x0=_x0cache, &x1=_x1cache, &dx0=_dx0cache, &dx1=_dx1cache;
        std::vector<dReal>& vellimits=_cachevellimits, &accellimits=_cacheaccellimits;
        vellimits = _parameters->_vConfigVelocityLimit;
        accellimits = _parameters->_vConfigAccelerationLimit;
        std::vector<ParabolicRamp::ParabolicRampND> &outramps=_cacheoutramps;
        //dReal fmult = 0.9;
        ParabolicRamp::CheckReturn retseg(0);
        for(size_t itry = 0; itry < 30; ++itry) {
            bool res=ramp.SolveMinTimeLinear(accellimits, vellimits);
            _ExtractSwitchTimes(ramp, vswitchtimes);
            ramp.Evaluate(0, x0);
            ramp.Derivative(0, dx0);
            dReal fprevtime = 0;
            size_t iswitch = 0;
            for(iswitch = 0; iswitch < vswitchtimes.size(); ++iswitch) {
                ramp.Evaluate(vswitchtimes.at(iswitch), x1);
                ramp.Derivative(vswitchtimes.at(iswitch), dx1);          
                retseg = SegmentFeasible2(x0, x1, dx0, dx1, vswitchtimes.at(iswitch) - fprevtime, options, outramps);
//                        if( retseg.retcode == CFO_StateSettingError ) {
//                            // there's a bug with the checker function. given that this ramp has been validated to be ok and we're just checking time based constraints, can pass it
//                            std::stringstream ss; ss << std::setprecision(std::numeric_limits<dReal>::digits10+1);
//                            ss << "x0=[";
//                            SerializeValues(ss, x0);
//                            ss << "]; x1=[";
//                            SerializeValues(ss, x1);
//                            ss << "]; dx0=[";
//                            SerializeValues(ss, dx0);
//                            ss << "]; dx1=[";
//                            SerializeValues(ss, dx1);
//                            ss << "]; deltatime=" << (vswitchtimes.at(iswitch) - fprevtime);
//                            RAVELOG_WARN_FORMAT("env=%d, initial ramp starting at %d/%d, switchtime=%f (%d/%d), returned a state error 0x%x; %s ignoring since we only care about time based constraints....", GetEnv()->GetId()%i%vnewpath.size()%vswitchtimes.at(iswitch)%iswitch%vswitchtimes.size()%retseg.retcode%ss.str());
//                            //retseg.retcode = 0;
//                        }
                if( retseg.retcode != 0 ) {
                    break;
                }
                x0.swap(x1);
                dx0.swap(dx1);
                fprevtime = vswitchtimes[iswitch];
            }
            if( retseg.retcode == 0 ) {
                break;
            }
            else if( retseg.retcode == CFO_CheckTimeBasedConstraints ) {
                // slow the ramp down and try again
                RAVELOG_VERBOSE_FORMAT("env=%d, slowing down ramp %d/%d by %.15e since too fast, try %d", GetEnv()->GetId()%iramp%numramps%retseg.fTimeBasedSurpassMult%itry);
                for(size_t j = 0; j < vellimits.size(); ++j) {
                    vellimits.at(j) *= retseg.fTimeBasedSurpassMult;
                    accellimits.at(j) *= retseg.fTimeBasedSurpassMult;
                }
            }
            else {
                std::stringstream ss; ss << std::setprecision(std::numeric_limits<dReal>::digits10+1);
                ss << "x0=[";
                SerializeValues(ss, x0);
                ss << "]; x1=[";
                SerializeValues(ss, x1);
                ss << "]; dx0=[";
                SerializeValues(ss, dx0);
                ss << "]; dx1=[";
                SerializeValues(ss, dx1);
                ss << "]; deltatime=" << (vswitchtimes.at(iswitch) - fprevtime);
                RAVELOG_WARN_FORMAT("initial ramp starting at %d/%d, switchtime=%f (%d/%d), returned error 0x%x; %s giving up....", iramp%numramps%vswitchtimes.at(iswitch)%iswitch%vswitchtimes.size()%retseg.retcode%ss.str());
                return false;
            }
        }
        if( retseg.retcode != 0 ) {
            // couldn't find anything...
            return false;
        }
        return true;
    }

    int _Shortcut(ParabolicRamp::DynamicPath& dynamicpath, int numIters, ParabolicRamp::RandomNumberGeneratorBase* rng, dReal mintimestep)
    {
        ninterpolations = 0;
        interpolationtime = 0;
        nslowdownloops = 0;
        slowdownlooptime = 0;
        nchecks = 0;
        checktime = 0;

        uint32_t fileindex;
        if( !!_logginguniformsampler ) {
            fileindex = _logginguniformsampler->SampleSequenceOneUInt32();
        }
        else {
            fileindex = RaveRandomInt();
        }
        fileindex = fileindex%10000; // to be used throughout the shortcutting process
        _DumpDynamicPath(dynamicpath, Level_Debug, fileindex, 0); // save the dynamicpath before shortcutting

        std::vector<ParabolicRamp::ParabolicRampND>& ramps = dynamicpath.ramps;
        int shortcuts = 0;
        vector<dReal> rampStartTime(ramps.size());
        dReal endTime=0;
        for(size_t i=0; i<ramps.size(); i++) {
            rampStartTime[i] = endTime;
            endTime += ramps[i].endTime;
        }
        dReal originalEndTime = endTime;
        dReal dummyEndTime;

        /*
           shortcutprogress keeps track of the shortcutting progress. The format will be the following:

           first_total_duration maxiters
           successful_shortcut_iter t0 t1 totalduration_before totalduration_after
           x0
           x1
           v0
           v1
           xmin
           xmax
           vellimits
           accellimits
           successful_shortcut_iter t0 t1 totalduration_before totalduration_after
           x0
           x1
           v0
           v1
           xmin
           xmax
           vellimits
           accellimits
           :
           :
           successful_shortcut_iter t0 t1 totalduration_before totalduration_after
           x0
           x1
           v0
           v1
           xmin
           xmax
           vellimits
           accellimits
         */
        std::stringstream shortcutprogress;
        std::string sep;
        if (IS_DEBUGLEVEL(Level_Verbose)) {
            shortcutprogress << std::setprecision(std::numeric_limits<dReal>::digits10 + 1);
            shortcutprogress << originalEndTime << " " << numIters;
        }

        ParabolicRamp::Vector x0, x1, dx0, dx1;
        ParabolicRamp::DynamicPath &intermediate=_cacheintermediate, &intermediate2=_cacheintermediate2;
        std::vector<dReal>& vellimits=_cachevellimits, &accellimits=_cacheaccellimits;
        vellimits.resize(_parameters->_vConfigVelocityLimit.size());
        accellimits.resize(_parameters->_vConfigAccelerationLimit.size());
        std::vector<ParabolicRamp::ParabolicRampND>& accumoutramps=_cacheaccumoutramps, &outramps=_cacheoutramps, &outramps2=_cacheoutramps2;

        int numslowdowns = 0; // total number of times a ramp has been slowed down.
        bool bExpectModifiedConfigurations = _parameters->fCosManipAngleThresh > -1+g_fEpsilonLinear;

        dReal fiSearchVelAccelMult = 1.0/_parameters->fSearchVelAccelMult; // for slowing down when timing constraints
        dReal fstarttimemult = 1.0; // the start velocity/accel multiplier for the velocity and acceleration computations. If manip speed/accel or dynamics constraints are used, then this will track the last successful multipler. Basically if the last successful one is 0.1, it's very unlikely than a muliplier of 0.8 will meet the constraints the next time.

        size_t nItersFromPrevSuccessful = 0;
        size_t nCutoffIters = 10000;
        dReal score = 1;
        dReal currentBestScore = 1.0;
        dReal cutoffRatio = 0;//1e-3;
        uint32_t tshortcutstart = utils::GetMicroTime();
        int iters=0;
        for(iters=0; iters<numIters; iters++) {
            nItersFromPrevSuccessful += 1;
            if (nItersFromPrevSuccessful > nCutoffIters) {
                // No progress for already nCutOffIters. Stop right away.
                break;
            }

            dReal t1=rng->Rand()*endTime,t2=rng->Rand()*endTime;
            if( iters == 0 ) {
                t1 = 0;
                t2 = endTime;
            }
            if(t1 > t2) {
                ParabolicRamp::Swap(t1,t2);
            }
            RAVELOG_VERBOSE_FORMAT("env = %d, shortcut iter = %d/%d, shortcutting from t1 = %.15e to t2 = %.15e", GetEnv()->GetId()%iters%numIters%t1%t2);
            if( t2 - t1 < mintimestep ) {
                continue;
            }
            int i1 = std::upper_bound(rampStartTime.begin(),rampStartTime.end(),t1)-rampStartTime.begin()-1;
            int i2 = std::upper_bound(rampStartTime.begin(),rampStartTime.end(),t2)-rampStartTime.begin()-1;
            // i1 can be equal to i2 and that is valid and should be rechecked again

            uint32_t iIterProgress = 0; // used for debug purposes
            try {
                //same ramp
                dReal u1 = t1-rampStartTime.at(i1); // at the same time check for boundaries
                dReal u2 = t2-rampStartTime.at(i2); // at the same time check for boundaries
                OPENRAVE_ASSERT_OP(u1, >=, 0);
                OPENRAVE_ASSERT_OP(u1, <=, ramps[i1].endTime+ParabolicRamp::EpsilonT);
                OPENRAVE_ASSERT_OP(u2, >=, 0);
                OPENRAVE_ASSERT_OP(u2, <=, ramps[i2].endTime+ParabolicRamp::EpsilonT);
                u1 = ParabolicRamp::Min(u1,ramps[i1].endTime);
                u2 = ParabolicRamp::Min(u2,ramps[i2].endTime);
                ramps[i1].Evaluate(u1,x0);
                if( _parameters->SetStateValues(x0) != 0 ) {
                    continue;
                }
                iIterProgress += 0x10000000;
                _parameters->_getstatefn(x0);
                iIterProgress += 0x10000000;
                ramps[i2].Evaluate(u2,x1);
                iIterProgress += 0x10000000;
                if( _parameters->SetStateValues(x1) != 0 ) {
                    continue;
                }
                iIterProgress += 0x10000000;
                _parameters->_getstatefn(x1);
                ramps[i1].Derivative(u1,dx0);
                ramps[i2].Derivative(u2,dx1);
                ++_progress._iteration;

                bool bsuccess = false;

                vellimits = _parameters->_vConfigVelocityLimit;
                accellimits = _parameters->_vConfigAccelerationLimit;
                if( _bmanipconstraints && !!_manipconstraintchecker ) {
                    if( _parameters->SetStateValues(x0) != 0 ) {
                        RAVELOG_VERBOSE("state set error\n");
                        continue;
                    }
                    _manipconstraintchecker->GetMaxVelocitiesAccelerations(dx0, vellimits, accellimits);
                    if( _parameters->SetStateValues(x1) != 0 ) {
                        RAVELOG_VERBOSE("state set error\n");
                        continue;
                    }
                    _manipconstraintchecker->GetMaxVelocitiesAccelerations(dx1, vellimits, accellimits);
                }
                for(size_t j = 0; j < _parameters->_vConfigVelocityLimit.size(); ++j) {
                    // have to watch out that velocities don't drop under dx0 & dx1!
                    dReal fminvel = max(RaveFabs(dx0[j]), RaveFabs(dx1[j]));
                    if( vellimits[j] < fminvel ) {
                        vellimits[j] = fminvel;
                    }
                    else {
                        dReal f = max(fminvel, _parameters->_vConfigVelocityLimit[j]*fstarttimemult);
                        if( vellimits[j] > f ) {
                            vellimits[j] = f;
                        }
                    }
                    {
                        dReal f = _parameters->_vConfigAccelerationLimit[j]*fstarttimemult;
                        if( accellimits[j] > f ) {
                            accellimits[j] = f;
                        }
                    }
                }

                dReal fcurmult = fstarttimemult;

                tloopstart = utils::GetMicroTime();
                size_t islowdowntry = 0;
                for(islowdowntry = 0; islowdowntry < 4; ++islowdowntry ) {
                    tinterpstart = utils::GetMicroTime();
                    bool res=ParabolicRamp::SolveMinTime(x0, dx0, x1, dx1, accellimits, vellimits, _parameters->_vConfigLowerLimit, _parameters->_vConfigUpperLimit, intermediate, _parameters->_multidofinterp);
                    tinterpend = utils::GetMicroTime();
                    interpolationtime += 0.000001f*(float)(tinterpend - tinterpstart);
                    ninterpolations += 1;

                    iIterProgress += 0x1000;
                    if(!res) {
                        break;
                    }
                    // check the new ramp time makes significant steps
                    dReal newramptime = intermediate.GetTotalTime();
                    if( newramptime+mintimestep > t2-t1 ) {
                        // reject since it didn't make significant improvement
                        RAVELOG_VERBOSE_FORMAT("env=%d, shortcut iter=%d rejected times [%f, %f]. final trajtime=%fs", GetEnv()->GetId()%iters%t1%t2%(endTime-(t2-t1)+newramptime));
                        break;
                    }
                    else {
                        RAVELOG_VERBOSE_FORMAT("env=%d, shortcut iter=%d t1 = %.15e; t2 = %.15e; newramptime = %.15e; tdiff = %.15e", GetEnv()->GetId()%iters%t1%t2%newramptime%(t2-t1));
                    }

                    if( _CallCallbacks(_progress) == PA_Interrupt ) {
                        return -1;
                    }

                    iIterProgress += 0x1000;
                    accumoutramps.resize(0);
                    ParabolicRamp::CheckReturn retcheck(0);
                    for(size_t iramp=0; iramp<intermediate.ramps.size(); iramp++) {
                        iIterProgress += 0x10;
                        if( iramp > 0 ) {
                            intermediate.ramps[iramp].x0 = intermediate.ramps[iramp-1].x1; // to remove noise?
                            intermediate.ramps[iramp].dx0 = intermediate.ramps[iramp-1].dx1; // to remove noise?
                        }
                        if( _parameters->SetStateValues(intermediate.ramps[iramp].x1) != 0 ) {
                            retcheck.retcode = CFO_StateSettingError;
                            break;
                        }
                        _parameters->_getstatefn(intermediate.ramps[iramp].x1);
                        // have to resolve for the ramp since the positions might have changed?
                        //                for(size_t j = 0; j < intermediate.rams[iramp].x1.size(); ++j) {
                        //                    intermediate.ramps[iramp].SolveFixedSwitchTime();
                        //                }

                        iIterProgress += 0x10;
                        tcheckstart = utils::GetMicroTime();
                        retcheck = _feasibilitychecker.Check2(intermediate.ramps[iramp], 0xffff, outramps);
                        tcheckend = utils::GetMicroTime();
                        checktime += 0.000001f*(float)(tcheckend - tcheckstart);
                        nchecks += 1;

                        iIterProgress += 0x10;
                        if( retcheck.retcode != 0) {
                            break;
                        }

                        // if SegmentFeasible2 is modifying the original ramps due to jacobian project constraints inside of CheckPathAllConstraints, then have to reset the velocity and accel limits so that they are above the waypoints of the intermediate ramps.
                        if( bExpectModifiedConfigurations ) {
                            for(size_t i=0; i+1<outramps.size(); i++) {
                                for(size_t j = 0; j < outramps[i].x1.size(); ++j) {
                                    // have to watch out that velocities don't drop under dx0 & dx1!
                                    dReal fminvel = max(RaveFabs(outramps[i].dx0[j]), RaveFabs(outramps[i].dx1[j]));
                                    if( vellimits[j] < fminvel ) {
                                        vellimits[j] = fminvel;
                                    }

                                    // maybe do accel limits depending on (dx1-dx0)/elapsedtime?
                                }
                            }
                        }

                        if( IS_DEBUGLEVEL(Level_Verbose) ) {
                            for(size_t i=0; i+1<outramps.size(); i++) {
                                for(size_t j = 0; j < outramps[i].x1.size(); ++j) {
                                    OPENRAVE_ASSERT_OP(RaveFabs(outramps[i].x1[j]-outramps[i+1].x0[j]), <=, ParabolicRamp::EpsilonX);
                                    OPENRAVE_ASSERT_OP(RaveFabs(outramps[i].dx1[j]-outramps[i+1].dx0[j]), <=, ParabolicRamp::EpsilonV);
                                }
                            }
                        }

                        if( retcheck.bDifferentVelocity && outramps.size() > 0 ) {
                            ParabolicRamp::ParabolicRampND& outramp = outramps.at(outramps.size()-1);
                            dReal allowedstretchtime = (t2 - t1) - (newramptime + mintimestep);

                            tinterpstart = utils::GetMicroTime();
                            bool res=ParabolicRamp::SolveMinTime(outramp.x0, outramp.dx0, intermediate.ramps[iramp].x1, intermediate.ramps[iramp].dx1, accellimits, vellimits, _parameters->_vConfigLowerLimit, _parameters->_vConfigUpperLimit, intermediate2, _parameters->_multidofinterp);
                            tinterpend = utils::GetMicroTime();
                            interpolationtime += 0.000001f*(float)(tinterpend - tinterpstart);
                            ninterpolations += 1;

                            if( !res ) {
                                RAVELOG_WARN("failed to SolveMinTime for different vel ramp\n");
                                retcheck.retcode = CFO_FinalValuesNotReached;
                                break;
                            }
                            if( RaveFabs(intermediate2.GetTotalTime()-outramp.endTime) > allowedstretchtime) {
                                RAVELOG_VERBOSE_FORMAT("env=%d, intermediate2 ramp duration is too long %fs", GetEnv()->GetId()%intermediate2.GetTotalTime());
                                retcheck.retcode = CFO_FinalValuesNotReached;
                                break;
                            }

                            // Check the newly interpolated segment. Note that intermediate2 should have ramps.size() == 1.
                            OPENRAVE_ASSERT_OP(intermediate2.ramps.size(), ==, 1);
                            tcheckstart = utils::GetMicroTime();
                            retcheck = _feasibilitychecker.Check2(intermediate2.ramps[0], 0xffff, outramps2);
                            tcheckend = utils::GetMicroTime();
                            checktime += 0.000001f*(float)(tcheckend - tcheckstart);
                            nchecks += 1;

                            if (retcheck.retcode != 0) {
                                RAVELOG_WARN_FORMAT("env=%d, the final SolveMinTime generated infeasible segment retcode = 0x%x", GetEnv()->GetId()%retcheck.retcode);
                                // TODO probably never get here, so remove if not necessary
                                ParabolicRamp::ParabolicRampND &temp2 = intermediate2.ramps[0];
                                std::vector<dReal> &xmin = _parameters->_vConfigLowerLimit, &xmax = _parameters->_vConfigUpperLimit, &vmax = _parameters->_vConfigVelocityLimit, &amax = _parameters->_vConfigAccelerationLimit;
                                std::vector<std::vector<ParabolicRamp::ParabolicRamp1D> > tempramps1d;
                                std::vector<ParabolicRamp::ParabolicRampND> temprampsnd;
                                dReal endtime = temp2.endTime;
                                size_t maxIncrement = 3;
                                for (size_t idilation = 0; idilation < maxIncrement; ++idilation) {
                                    RAVELOG_VERBOSE_FORMAT("env=%d, idilation = %d/%d", GetEnv()->GetId()%idilation%maxIncrement);
                                    bool res2 = ParabolicRamp::SolveAccelBounded(temp2.x0, temp2.dx0, temp2.x1, temp2.dx1, endtime, amax, vmax, xmin, xmax, tempramps1d, 0, 6);
                                    if (res2) {
                                        temprampsnd.resize(0);
                                        CombineRamps(tempramps1d, temprampsnd);
                                        if (temprampsnd[0].endTime > endTime*10) {
                                            RAVELOG_WARN_FORMAT("env=%d, new endtime (%.15e) is too big compared to prev endtime (%.15e)", GetEnv()->GetId()%temprampsnd[0].endTime%endtime);
                                            break;
                                        }
                                        endtime = temprampsnd[0].endTime;
                                        if (!(endtime < outramp.endTime + allowedstretchtime)) {
                                            // endtime has become too long that the shortcut is longer than t2 - t1
                                            break;
                                        }
                                        // Check feasibility
                                        bool bhasbadramp = false;
                                        RAVELOG_VERBOSE_FORMAT("env=%d, original endtime = %.15e; new endtime = %.15e", GetEnv()->GetId()%outramp.endTime%endtime);
                                        FOREACH(itnewrampnd, temprampsnd) {
                                            retcheck = _feasibilitychecker.Check2(*itnewrampnd, 0xffff, outramps2);
                                            if (retcheck.retcode != 0) {
                                                RAVELOG_VERBOSE_FORMAT("env=%d, has bad ramp: retcode = 0x%x", GetEnv()->GetId()%retcheck.retcode);
                                                bhasbadramp = true;
                                                break;
                                            }
                                            if (retcheck.bDifferentVelocity) {
                                                RAVELOG_VERBOSE_FORMAT("env=%d, still ends with different velocity. terminated", GetEnv()->GetId());
                                                retcheck.retcode = CFO_FinalValuesNotReached;
                                                break;
                                            }
                                        }
                                        if (!bhasbadramp) {
                                            RAVELOG_VERBOSE_FORMAT("env=%d, idilation = %d/%d produces feasible ramp", GetEnv()->GetId()%idilation%maxIncrement);
                                            RAVELOG_VERBOSE_FORMAT("env=%d, time increment = %.15e; allowed stretched time = %.15e", GetEnv()->GetId()%(endtime - outramp.endTime)%allowedstretchtime);
                                            break;
                                        }
                                    }
                                    // Here we increase endtime by only EpsilonT. As determined
                                    // empirically, only a few increments with EpsilonT
                                    // increment would be sufficient if the segment can be
                                    // feasible at all.
                                    endtime += ParabolicRamp::EpsilonT;

                                    if (!(endtime < outramp.endTime + allowedstretchtime)) {
                                        // endtime has become too long that the shortcut is longer than t2 - t1
                                        break;
                                    }
                                }
                                ////////////////////////////////////////////////////////////////////////////////
                                break;
                            }
                            else if (retcheck.bDifferentVelocity) {
                                // Give up and continue to the next iteration.
                                RAVELOG_VERBOSE_FORMAT("env=%d, after Check2, intermediate2 does not end at the desired velocity", GetEnv()->GetId());
                                retcheck.retcode = CFO_FinalValuesNotReached;
                                break;
                            }
                            else {
                                // Otherwise, the new segment is good.
                                RAVELOG_VERBOSE_FORMAT("env=%d, the final SolveMinTime generated feasible segment, inserting it to outramps", GetEnv()->GetId());
                                outramps.pop_back();
                                outramps.insert(outramps.end(), outramps2.begin(), outramps2.end());
                            }

                        }
                        else {
                            RAVELOG_VERBOSE("new shortcut is aligned with boundary values after running Check2");
                        }
                        accumoutramps.insert(accumoutramps.end(), outramps.begin(), outramps.end());
                    }
                    iIterProgress += 0x1000;
                    if(retcheck.retcode == 0) {
                        bsuccess = true;
                        break;
                    }

                    if( retcheck.retcode == CFO_CheckTimeBasedConstraints ) {
                        RAVELOG_VERBOSE_FORMAT("env=%d, shortcut iter=%d, slow down ramp by fTimeBasedSurpassMult=%.15e, fcurmult=%.15e", GetEnv()->GetId()%iters%retcheck.fTimeBasedSurpassMult%fcurmult);
                        for(size_t j = 0; j < vellimits.size(); ++j) {
                            // have to watch out that velocities don't drop under dx0 & dx1!
                            dReal fminvel = max(RaveFabs(dx0[j]), RaveFabs(dx1[j]));
                            vellimits[j] = max(vellimits[j]*retcheck.fTimeBasedSurpassMult, fminvel);
                            accellimits[j] *= retcheck.fTimeBasedSurpassMult;
                        }
                        fcurmult *= retcheck.fTimeBasedSurpassMult;
                        if( fcurmult < 0.01 ) {
                            RAVELOG_DEBUG_FORMAT("env=%d, shortcut iter=%d, fcurmult is too small (%.15e) so giving up on this ramp", GetEnv()->GetId()%iters%fcurmult);
                            //retcheck = check.Check2(intermediate.ramps.at(0), 0xffff, outramps);
                            break;
                        }
                        numslowdowns += 1;
                    }
                    else {
                        RAVELOG_VERBOSE_FORMAT("env=%d, shortcut iter=%d rejected due to constraints 0x%x", GetEnv()->GetId()%iters%retcheck.retcode);
                        break;
                    }
                    iIterProgress += 0x1000;
                }
                nslowdownloops += (islowdowntry + 1);
                tloopend = utils::GetMicroTime();
                slowdownlooptime += 0.000001f*(float)(tloopend - tloopstart);

                if( !bsuccess ) {
                    continue;
                }

                if( accumoutramps.size() == 0 ) {
                    RAVELOG_WARN("accumulated ramps are empty!\n");
                    continue;
                }
                fstarttimemult = min(1.0, fcurmult*fiSearchVelAccelMult); // the new start time mult should be increased by one timemult

                // perform shortcut. use accumoutramps rather than intermediate.ramps!
                shortcuts++;

                {
                    dReal segmentEndTime = 0;
                    for (std::vector<ParabolicRamp::ParabolicRampND>::const_iterator itrampnd = accumoutramps.begin(); itrampnd != accumoutramps.end(); ++itrampnd) {
                        segmentEndTime += itrampnd->endTime;
                    }
                    dReal diff = (t2 - t1) - segmentEndTime;

                    cachezerovelpoints.resize(0);
                    cachezerovelpoints.reserve(zerovelpoints.size());
                    for (size_t index = 0; index < zerovelpoints.size(); ++index) {
                        if (zerovelpoints[index] <= t1) {
                            cachezerovelpoints.push_back(zerovelpoints[index]);
                        }
                        else if (zerovelpoints[index] <= t2) {
                            // do nothing
                        }
                        else {
                            cachezerovelpoints.push_back(zerovelpoints[index] - diff);
                        }
                    }
                    zerovelpoints = cachezerovelpoints;
                }

                if( i1 == i2 ) {
                    // the same ramp is being cut on both sides, so copy the ramp
                    ramps.insert(ramps.begin()+i1, ramps.at(i1));
                    i2 = i1+1;
                }

                ramps.at(i1).TrimBack(ramps[i1].endTime-u1); // use at for bounds checking
                ramps[i1].x1 = accumoutramps.front().x0;
                ramps[i1].dx1 = accumoutramps.front().dx0;
                ramps.at(i2).TrimFront(u2); // use at for bounds checking
                ramps[i2].x0 = accumoutramps.back().x1;
                ramps[i2].dx0 = accumoutramps.back().dx1;

                //RAVELOG_VERBOSE_FORMAT("replacing [%d, %d] with %d ramps", i1%i2%accumoutramps.size());
                // replace with accumoutramps
                if( i1+1 < i2 ) {
                    ramps.erase(ramps.begin()+i1+1, ramps.begin()+i2);
                }
                ramps.insert(ramps.begin()+i1+1,accumoutramps.begin(),accumoutramps.end());
                iIterProgress += 0x10000000;

                //check for consistency
                if( IS_DEBUGLEVEL(Level_Verbose) ) {
                    for(size_t i=0; i+1<ramps.size(); i++) {
                        for(size_t j = 0; j < ramps[i].x1.size(); ++j) {
                            OPENRAVE_ASSERT_OP(RaveFabs(ramps[i].x1[j]-ramps[i+1].x0[j]), <=, ParabolicRamp::EpsilonX);
                            OPENRAVE_ASSERT_OP(RaveFabs(ramps[i].dx1[j]-ramps[i+1].dx0[j]), <=, ParabolicRamp::EpsilonV);
                        }
                    }
                }
                iIterProgress += 0x10000000;

                //revise the timing
                rampStartTime.resize(ramps.size());
                dummyEndTime = endTime;
                endTime=0;
                for(size_t i=0; i<ramps.size(); i++) {
                    rampStartTime[i] = endTime;
                    endTime += ramps[i].endTime;
                }
                dReal diff = dummyEndTime - endTime;
                RAVELOG_VERBOSE_FORMAT("env=%d, shortcut iter=%d slowdowns=%d, endTime: %.15e -> %.15e; diff = %.15e",GetEnv()->GetId()%iters%numslowdowns%dummyEndTime%endTime%diff);

                if (IS_DEBUGLEVEL(Level_Verbose)) {
                    // Write the progress
                    shortcutprogress << str(boost::format("\n%d %.15e %.15e %.15e %.15e")%iters%t1%t2%dummyEndTime%endTime);

                    sep = "\n";
                    FOREACHC(itval, x0) {
                        shortcutprogress << sep << *itval;
                        sep = " ";
                    }
                    sep = "\n";
                    FOREACHC(itval, x1) {
                        shortcutprogress << sep << *itval;
                        sep = " ";
                    }
                    sep = "\n";
                    FOREACHC(itval, dx0) {
                        shortcutprogress << sep << *itval;
                        sep = " ";
                    }
                    sep = "\n";
                    FOREACHC(itval, dx1) {
                        shortcutprogress << sep << *itval;
                        sep = " ";
                    }
                    sep = "\n";
                    FOREACHC(itval, _parameters->_vConfigLowerLimit) {
                        shortcutprogress << sep << *itval;
                        sep = " ";
                    }
                    sep = "\n";
                    FOREACHC(itval, _parameters->_vConfigUpperLimit) {
                        shortcutprogress << sep << *itval;
                        sep = " ";
                    }
                    sep = "\n";
                    FOREACHC(itval, vellimits) {
                        shortcutprogress << sep << *itval;
                        sep = " ";
                    }
                    sep = "\n";
                    FOREACHC(itval, accellimits) {
                        shortcutprogress << sep << *itval;
                        sep = " ";
                    }
                }

                score = diff/nItersFromPrevSuccessful;
                if (score > currentBestScore) {
                    currentBestScore = score;
                }
                nItersFromPrevSuccessful = 0;
                if ((score/currentBestScore < cutoffRatio) && (shortcuts > 5)) {
                    // We have already shortcut for a bit. The progress just made is below the
                    // cutoff. If we continue, it is unlikely that we will make much more
                    // progress. So stop here.
                    break;
                }
            }
            catch(const std::exception& ex) {
                RAVELOG_WARN_FORMAT("env=%d, exception happened during shortcut iteration progress=0x%x: %s", GetEnv()->GetId()%iIterProgress%ex.what());
                // continue to next iteration...
            }
        }
        uint32_t tshortcutend = utils::GetMicroTime();
        dReal tshortcuttotal = 0.000001f*(float)(tshortcutend - tshortcutstart);

        if (iters == numIters) {
            RAVELOG_DEBUG_FORMAT("finished at shortcut iter=%d (normal exit), successful=%d, slowdowns=%d, endTime: %.15e -> %.15e; diff = %.15e",iters%shortcuts%numslowdowns%originalEndTime%endTime%(originalEndTime - endTime));
        }
        else if (score/currentBestScore < cutoffRatio) {
            RAVELOG_DEBUG_FORMAT("finished at shortcut iter=%d (current score falls below %.15e), successful=%d, slowdowns=%d, endTime: %.15e -> %.15e; diff = %.15e",iters%cutoffRatio%shortcuts%numslowdowns%originalEndTime%endTime%(originalEndTime - endTime));
        }
        else if (nItersFromPrevSuccessful > nCutoffIters) {
            RAVELOG_DEBUG_FORMAT("finished at shortcut iter=%d (did not make progress in the last %d iterations), successful=%d, slowdowns=%d, endTime: %.15e -> %.15e; diff = %.15e",iters%nCutoffIters%shortcuts%numslowdowns%originalEndTime%endTime%(originalEndTime - endTime));
        }
        RAVELOG_DEBUG_FORMAT("shortcutting time = %.15e s.; avg. time per iteration = %.15e s.", tshortcuttotal%(tshortcuttotal/numIters));
        _DumpDynamicPath(dynamicpath, Level_Debug, fileindex, 1);

        if (IS_DEBUGLEVEL(Level_Verbose)) {
            std::string shortcutprogressfilename = str(boost::format("%s/shortcutprogress%d.xml")%RaveGetHomeDirectory()%fileindex);
            std::ofstream f(shortcutprogressfilename.c_str());
            f << shortcutprogress.str();
            RAVELOG_DEBUG_FORMAT("shortcut progress is written to %s", shortcutprogressfilename);
        }

        RAVELOG_DEBUG_FORMAT("measured %d slow-down loops, %.15e sec. = %.15e sec./loop", nslowdownloops%slowdownlooptime%(slowdownlooptime/nslowdownloops));
        RAVELOG_DEBUG_FORMAT("measured %d interpolations, %.15e sec. = %.15e sec./interpolation", ninterpolations%interpolationtime%(interpolationtime/ninterpolations));
        RAVELOG_DEBUG_FORMAT("measured %d checkings, %.15e sec. = %.15e sec./check", nchecks%checktime%(checktime/nchecks));

        // std::string zerovelpointsstring = "";
        // sep = "[";
        // FOREACHC(itval, zerovelpoints) {
        //     zerovelpointsstring += (sep + str(boost::format("%.15e")%(*itval)));
        //     sep = ", ";
        // }
        // RAVELOG_DEBUG_FORMAT("zerovelpoints = [%s];", zerovelpointsstring);
        // for (size_t i = 0; i < zerovelpoints.size(); ++i) {
        //     RAVELOG_DEBUG_FORMAT("considering t = %.15e", zerovelpoints[i]);
        //     bool _res = _SpecialShortcut(dynamicpath, zerovelpoints[i], 10, this);
        //     RAVELOG_DEBUG_FORMAT("_SpecialShortcut result at t = %.15e: %d", zerovelpoints[i]%_res);
        // }

        return shortcuts;
    }

    int _Shortcut2(ParabolicRamp::DynamicPath& dynamicpath, int numIters, ParabolicRamp::RandomNumberGeneratorBase *rng, dReal mintimestep) {
        // For time measuring
        ninterpolations = 0;
        interpolationtime = 0;
        nslowdownloops = 0;
        slowdownlooptime = 0;
        nchecks = 0;
        checktime = 0;

        uint32_t fileindex;
        if( !!_logginguniformsampler ) {
            fileindex = _logginguniformsampler->SampleSequenceOneUInt32();
        }
        else {
            fileindex = RaveRandomInt();
        }
        fileindex = fileindex%10000; // to be used throughout the shortcutting process
        _DumpDynamicPath(dynamicpath, Level_Debug, fileindex, 0); // save the dynamicpath before shortcutting

        std::vector<ParabolicRamp::ParabolicRampND>& ramps = dynamicpath.ramps;
        int shortcuts = 0;
        vector<dReal> rampStartTime(ramps.size());
        dReal endTime=0;
        for(size_t i=0; i<ramps.size(); i++) {
            rampStartTime[i] = endTime;
            endTime += ramps[i].endTime;
        }
        dReal originalEndTime = endTime;
        dReal dummyEndTime;

        /*
           shortcutprogress keeps track of the shortcutting progress. The format will be the following:

           first_total_duration maxiters
           successful_shortcut_iter t0 t1 totalduration_before totalduration_after
           x0
           x1
           v0
           v1
           xmin
           xmax
           vellimits
           accellimits
           successful_shortcut_iter t0 t1 totalduration_before totalduration_after
           x0
           x1
           v0
           v1
           xmin
           xmax
           vellimits
           accellimits
           :
           :
           successful_shortcut_iter t0 t1 totalduration_before totalduration_after
           x0
           x1
           v0
           v1
           xmin
           xmax
           vellimits
           accellimits
         */
        std::stringstream shortcutprogress;
        std::string sep;
        if (IS_DEBUGLEVEL(Level_Verbose)) {
            shortcutprogress << std::setprecision(std::numeric_limits<dReal>::digits10 + 1);
            shortcutprogress << originalEndTime << " " << numIters;
        }

        ParabolicRamp::Vector x0, x1, dx0, dx1;
        ParabolicRamp::DynamicPath &intermediate = _cacheintermediate, &intermediate2 = _cacheintermediate2;
        std::vector<dReal>& vellimits = _cachevellimits, &accellimits = _cacheaccellimits;
        vellimits.resize(_parameters->_vConfigVelocityLimit.size());
        accellimits.resize(_parameters->_vConfigAccelerationLimit.size());
        std::vector<ParabolicRamp::ParabolicRampND>& accumoutramps = _cacheaccumoutramps, &outramps = _cacheoutramps, &outramps2 = _cacheoutramps2;

        dReal fstarttimevelmult = 1.0; // this is the multiplier for scaling down `initial` velocity at each shortcut. If manip constraints or dynamic
                                       // constraints are used, then this will track the most recent successful multiplier. The idea is that if the recent
                                       // successful multiplier some lower value, say 0.1, it is very unlikely that using the full velocity/acceleration
                                       // limits will succeed the next time.
        dReal fstarttimeaccelmult = 1.0;

        dReal fiSearchVelAccelMult = 1.0/_parameters->fSearchVelAccelMult;

        int numslowdowns = 0;
        bool bExpectModifiedConfigurations = _parameters->fCosManipAngleThresh > -1 + g_fEpsilonLinear; // gripper constraints enabled
        size_t nItersFromPrevSuccessful = 0;
        size_t nCutoffIters = 100;
        dReal cutoffRatio = 1e-3;
        dReal score = 1;
        dReal currentBestScore = 1.0;
        uint32_t tshortcutstart = utils::GetMicroTime();
        int iters = 0;
        for (iters = 0; iters < numIters; iters++) {
            nItersFromPrevSuccessful += 1;
            if (nItersFromPrevSuccessful > nCutoffIters) {
                // No progess for already nCutoffIters. Stop right away
                break;
            }

            dReal t1 = rng->Rand()*endTime, t2 = rng->Rand()*endTime;
            if (iters == 0) {
                t1 = 0;
                t2 = endTime;
            }
            if (t1 > t2) {
                ParabolicRamp::Swap(t1, t2);
            }
            RAVELOG_DEBUG_FORMAT("env = %d: shortcut iter = %d/%d, shortcutting from t1 = %.15e to t2 = %.15e", GetEnv()->GetId()%iters%numIters%t1%t2);
            if (t2 - t1 < mintimestep) {
                RAVELOG_VERBOSE_FORMAT("env = %d: shortcut iter = %d/%d: the sampled t1 and t2 are too close (mintimestep = %.15e)", GetEnv()->GetId()%iters%numIters%mintimestep);
                continue;
            }
            int i1 = std::upper_bound(rampStartTime.begin(), rampStartTime.end(), t1) - rampStartTime.begin() - 1;
            int i2 = std::upper_bound(rampStartTime.begin(), rampStartTime.end(), t2) - rampStartTime.begin() - 1;

            uint32_t iIterProgress = 0;
            try {
                dReal u1 = t1 - rampStartTime.at(i1);
                dReal u2 = t2 - rampStartTime.at(i2);
                OPENRAVE_ASSERT_OP(u1, >=, 0);
                OPENRAVE_ASSERT_OP(u1, <=, ramps[i1].endTime + ParabolicRamp::EpsilonT);
                OPENRAVE_ASSERT_OP(u2, >=, 0);
                OPENRAVE_ASSERT_OP(u2, <=, ramps[i2].endTime + ParabolicRamp::EpsilonT);

                u1 = ParabolicRamp::Min(u1, ramps[i1].endTime);
                u2 = ParabolicRamp::Min(u2, ramps[i2].endTime);
                ramps[i1].Evaluate(u1, x0);
                if (_parameters->SetStateValues(x0) != 0) {
                    RAVELOG_VERBOSE_FORMAT("env = %d: shortcut iter = %d/%d: setting state at x0 failed", GetEnv()->GetId()%iters%numIters);
                    continue;
                }
                iIterProgress += 0x10000000;
                _parameters->_getstatefn(x0);
                iIterProgress += 0x10000000;
                ramps[i2].Evaluate(u2, x1);
                iIterProgress += 0x10000000;
                if (_parameters->SetStateValues(x1) != 0) {
                    RAVELOG_VERBOSE_FORMAT("env = %d: shortcut iter = %d/%d: setting state at x1 failed", GetEnv()->GetId()%iters%numIters);
                    continue;
                }
                iIterProgress += 0x10000000;
                _parameters->_getstatefn(x1);
                ramps[i1].Derivative(u1, dx0);
                ramps[i2].Derivative(u2, dx1);
                ++_progress._iteration;

                vellimits = _parameters->_vConfigVelocityLimit;
                accellimits = _parameters->_vConfigAccelerationLimit;

                // Initial velocity and acceleration scaling.
                dReal fcurvelmult = fstarttimevelmult;
                dReal fcuraccelmult = fstarttimeaccelmult;
                for (size_t j = 0; j < _parameters->_vConfigVelocityLimit.size(); ++j) {
                    // Scale initial velocity and acceleration down but also watch out such that the
                    // new velocity limits (magnitude) does not fall below dx0 and dx1.
                    dReal fminvel = max(RaveFabs(dx0[j]), RaveFabs(dx1[j]));
                    {
                        dReal f = max(fminvel, fstarttimevelmult * _parameters->_vConfigVelocityLimit[j]);
                        if (vellimits[j] > f) {
                            vellimits[j] = f;
                        }
                    }
                    {
                        dReal f = fstarttimeaccelmult * _parameters->_vConfigAccelerationLimit[j];
                        if (accellimits[j] > f) {
                            accellimits[j] = f;
                        }
                    }
                }

                bool bsuccess = false;
                size_t maxSlowdowns = 4; // will adjust this constant later

                if (0) {
                    if (_parameters->SetStateValues(x0) != 0) {
                        RAVELOG_VERBOSE("state setting error");
                        break;
                    }
                    _manipconstraintchecker->GetMaxVelocitiesAccelerations(dx0, vellimits, accellimits);
                    if (_parameters->SetStateValues(x1) != 0) {
                        RAVELOG_VERBOSE("state setting error");
                        break;
                    }
                    _manipconstraintchecker->GetMaxVelocitiesAccelerations(dx1, vellimits, accellimits);
                    for (size_t j = 0; j < _parameters->_vConfigVelocityLimit.size(); ++j) {
                        dReal fminvel = max(RaveFabs(dx0[j]), RaveFabs(dx1[j]));
                        if (vellimits[j] < fminvel) {
                            vellimits[j] = fminvel;
                        }
                    }
                }

                tloopstart = utils::GetMicroTime();
                size_t islowdowntry = 0;
                for (islowdowntry = 0; islowdowntry < maxSlowdowns; ++islowdowntry) {
                    tinterpstart = utils::GetMicroTime();
                    bool res = ParabolicRamp::SolveMinTime(x0, dx0, x1, dx1, accellimits, vellimits, _parameters->_vConfigLowerLimit, _parameters->_vConfigUpperLimit, intermediate, _parameters->_multidofinterp);
                    tinterpend = utils::GetMicroTime();
                    interpolationtime += 0.000001f*(float)(tinterpend - tinterpstart);
                    ninterpolations += 1;

                    iIterProgress += 0x1000;
                    if (!res) {
                        // The initial interpolation failed. Continue to the next iteration.
                        RAVELOG_VERBOSE_FORMAT("env = %d: shortcut iter = %d/%d: initial interpolation failed at islowdowntry = %d", GetEnv()->GetId()%iters%numIters%islowdowntry);
                        break;
                    }

                    dReal newramptime = intermediate.GetTotalTime();
                    if (newramptime + mintimestep > t2 - t1) {
                        // Reject this shortcut since it did not (and will not) make any significant improvement.
                        RAVELOG_VERBOSE_FORMAT("env = %d: shortcut iter = %d/%d: shortcut did not (and will not) make significant improvement", GetEnv()->GetId()%iters%numIters);
                        break;
                    }

                    if (_CallCallbacks(_progress) == PA_Interrupt) {
                        return -1;
                    }

                    // The initial interpolation is successful. Now check constraints.
                    iIterProgress += 0x1000;
                    accumoutramps.resize(0);
                    ParabolicRamp::CheckReturn retcheck(0);
                    for (size_t irampnd = 0; irampnd < intermediate.ramps.size(); ++irampnd) {
                        // Anyway, SolveMinTime returns a parabolicpath (intermediate) which consists of only one ParabolicRampsND.
                        iIterProgress += 0x10;

                        if (irampnd > 0) { // copied from _Shortcut although unnecessary
                            intermediate.ramps[irampnd].x0 = intermediate.ramps[irampnd - 1].x1;
                            intermediate.ramps[irampnd].dx0 = intermediate.ramps[irampnd - 1].dx1;
                        }
                        if (_parameters->SetStateValues(intermediate.ramps[irampnd].x1) != 0) {
                            retcheck.retcode = CFO_StateSettingError;
                            break;
                        }

                        _parameters->_getstatefn(intermediate.ramps[irampnd].x1); // not sure what this is for.
                        iIterProgress += 0x10;
                        tcheckstart = utils::GetMicroTime();
                        retcheck = _feasibilitychecker.Check2(intermediate.ramps[irampnd], 0xffff, outramps);
                        tcheckend = utils::GetMicroTime();
                        checktime += 0.000001f*(float)(tcheckend - tcheckstart);
                        nchecks += 1;

                        iIterProgress += 0x10;

                        if (retcheck.retcode != 0) {
                            break;
                        }

                        if (bExpectModifiedConfigurations) {
                            for (size_t i = 0; i + 1 < outramps.size(); ++i) {
                                for (size_t j = 0; j < outramps[i].x1.size(); ++j) {
                                    // have to watch out that velocities don't drop under dx0 & dx1!
                                    dReal fminvel = max(RaveFabs(outramps[i].dx0[j]), RaveFabs(outramps[i].dx1[j]));
                                    if( vellimits[j] < fminvel ) {
                                        vellimits[j] = fminvel;
                                    }
                                    // maybe do accel limits depending on (dx1-dx0)/elapsedtime?
                                }
                            }
                        }

                        // Another consistency checking
                        if (IS_DEBUGLEVEL(Level_Verbose)) {
                            for(size_t i = 0; i + 1 < outramps.size(); ++i) {
                                for(size_t j = 0; j < outramps[i].x1.size(); ++j) {
                                    OPENRAVE_ASSERT_OP(RaveFabs(outramps[i].x1[j] - outramps[i + 1].x0[j]), <=, ParabolicRamp::EpsilonX);
                                    OPENRAVE_ASSERT_OP(RaveFabs(outramps[i].dx1[j] - outramps[i + 1].dx0[j]), <=, ParabolicRamp::EpsilonV);
                                }
                            }
                        }

                        // The interpolated segment passes constraints checking. Now see if it is
                        // modified such that it ends with different velocity.
                        if (retcheck.bDifferentVelocity && outramps.size() > 0) {
                            ParabolicRamp::ParabolicRampND &outramp = outramps.at(outramps.size() - 1); // the last ParabolicRampND
                            dReal allowedstretchtime = (t2 - t1) - (newramptime + mintimestep); // the time that the segment is allowed to stretch out such that it is still a useful shortcut

                            tinterpstart = utils::GetMicroTime();
                            bool res = ParabolicRamp::SolveMinTime(outramp.x0, outramp.dx0, intermediate.ramps[irampnd].x1, intermediate.ramps[irampnd].dx1, accellimits, vellimits, _parameters->_vConfigLowerLimit, _parameters->_vConfigUpperLimit, intermediate2, _parameters->_multidofinterp);
                            tinterpend = utils::GetMicroTime();
                            interpolationtime += 0.000001f*(float)(tinterpend - tinterpstart);
                            ninterpolations += 1;

                            if (!res) {
                                RAVELOG_WARN_FORMAT("env = %d: failed to correct velocity discrepancy at the end of the segment", GetEnv()->GetId());
                                retcheck.retcode = CFO_FinalValuesNotReached;
                                break;
                            }
                            if (RaveFabs(intermediate2.GetTotalTime() - outramp.endTime) > allowedstretchtime) {
                                RAVELOG_WARN_FORMAT("env = %d: intermediate2 is too long to be useful", GetEnv()->GetId());
                                retcheck.retcode = CFO_FinalValuesNotReached;
                                break;
                            }

                            // Check the newly interpolated segment. Note that intermediate2 should have ramps.size() == 1.
                            OPENRAVE_ASSERT_OP(intermediate2.ramps.size(), ==, 1);
                            tcheckstart = utils::GetMicroTime();
                            retcheck = _feasibilitychecker.Check2(intermediate2.ramps[0], 0xffff, outramps2);
                            tcheckend = utils::GetMicroTime();
                            checktime += 0.000001f*(float)(tcheckend - tcheckstart);
                            nchecks += 1;

                            if (retcheck.retcode == 0) {
                                // The final segment is now good.
                                RAVELOG_VERBOSE_FORMAT("env = %d: the final SolveMinTime generated feasible segment, inserting it to outramps", GetEnv()->GetId());
                                outramps.pop_back();
                                outramps.insert(outramps.end(), outramps2.begin(), outramps2.end());
                                break;
                            }
                            else if (retcheck.retcode == CFO_CheckTimeBasedConstraints) {
                                RAVELOG_WARN_FORMAT("env = %d: the final SolveMinTime generated infeasible segment, retcode = 0x%x", GetEnv()->GetId()%retcheck.retcode);
                                // Stop trying for now. Change retcheck.retcode so that it continues
                                // straight to the next iteration instead of trying to slow down.
                                retcheck.retcode = CFO_FinalValuesNotReached;
                                break;
                            }
                            else if (retcheck.bDifferentVelocity) {
                                // Give up and continue to the next iteration.
                                RAVELOG_VERBOSE_FORMAT("env = %d: after Check2, intermediate2 does not end at the desired velocity", GetEnv()->GetId());
                                retcheck.retcode = CFO_FinalValuesNotReached;
                                break;
                            }
                            else {
                                // The re-interpolated final segment failed from other constraints. Stop trying and just continue to the next iteration.
                                break;
                            }
                        }
                        else {
                            RAVELOG_VERBOSE("env = %d: new shortcut is aligned with boundary values after running Check2");
                        }
                        accumoutramps.insert(accumoutramps.end(), outramps.begin(), outramps.end());
                    }
                    // Finished checking constraints. Now see what retcheck.retcode is.
                    iIterProgress += 0x1000;

                    if (retcheck.retcode == 0) {
                        bsuccess = true;
                        break;
                    }
                    else if (retcheck.retcode == CFO_CheckTimeBasedConstraints) {
                        // CFO_CheckTimeBasedConstraints can be returned becasue of two things: torque limit violation and manipulator constraint violation.

                        // Modifiy vellimits and accellimits
                        if (_bmanipconstraints && !!_manipconstraintchecker) {
                            // Manipulator constraints is enabled. Time-based constraint violation is likely because manipulator constraints.
                            if (islowdowntry == 0) {
                                // Try computing estimates of velocity and acceleration first before scaling down
                                {
                                    // Use the original GetMaxVelocitiesAccelerations
                                    if (_parameters->SetStateValues(x0) != 0) {
                                        RAVELOG_VERBOSE("state setting error");
                                        break;
                                    }
                                    _manipconstraintchecker->GetMaxVelocitiesAccelerations(dx0, vellimits, accellimits);
                                    if (_parameters->SetStateValues(x1) != 0) {
                                        RAVELOG_VERBOSE("state setting error");
                                        break;
                                    }
                                    _manipconstraintchecker->GetMaxVelocitiesAccelerations(dx1, vellimits, accellimits);

                                    for (size_t j = 0; j < _parameters->_vConfigVelocityLimit.size(); ++j) {
                                        dReal fminvel = max(RaveFabs(dx0[j]), RaveFabs(dx1[j]));
                                        if (vellimits[j] < fminvel) {
                                            vellimits[j] = fminvel;
                                        }
                                    }
                                }
                            }
                            else {
                                // After computing the new velocity and acceleration limits and it doesn't work, we gradually scale dof velocities/accelerations down.
                                dReal fvelmult, faccelmult;
                                if (retcheck.fMaxManipSpeed > _parameters->maxmanipspeed) {
                                    // If the velocity limit is violated, we don't scale down dof accelerations
                                    fvelmult = retcheck.fTimeBasedSurpassMult;
                                    fcurvelmult *= fvelmult;
                                    if (fcurvelmult < 0.01) {
                                        RAVELOG_VERBOSE_FORMAT("env = %d: shortcut iter = %d/%d: fcurvelmult (%.15e) is too small. continue to the next iteration", GetEnv()->GetId()%iters%numIters%fcurvelmult);
                                        break;
                                    }
                                    for (size_t j = 0; j < accellimits.size(); ++j) {
                                        dReal fminvel = max(RaveFabs(dx0[j]), RaveFabs(dx1[j]));
                                        vellimits[j] = max(fminvel, fvelmult * vellimits[j]);
                                    }
                                }

                                if (retcheck.fMaxManipAccel > _parameters->maxmanipaccel) {
                                    faccelmult = retcheck.fTimeBasedSurpassMult;
                                    fcuraccelmult *= faccelmult;
                                    if (fcuraccelmult < 0.01) {
                                        RAVELOG_VERBOSE_FORMAT("env = %d: shortcut iter = %d/%d: fcurACCELmult (%.15e) is too small. continue to the next iteration", GetEnv()->GetId()%iters%numIters%fcuraccelmult);
                                        break;
                                    }
                                    {
                                        // If the acceleration limit is violated, we also scale down dof velocities
                                        fvelmult = 0.5*(1 + faccelmult); // larger scaling factor, less reduction
                                        fcurvelmult *= fvelmult;
                                        if (fcurvelmult < 0.01) {
                                            RAVELOG_VERBOSE_FORMAT("env = %d: shortcut iter = %d/%d: fcurvelmult (%.15e) is too small. continue to the next iteration", GetEnv()->GetId()%iters%numIters%fcurvelmult);
                                            break;
                                        }
                                        for (size_t j = 0; j < accellimits.size(); ++j) {
                                            dReal fminvel = max(RaveFabs(dx0[j]), RaveFabs(dx1[j]));
                                            vellimits[j] = max(fminvel, fvelmult * vellimits[j]);
                                        }
                                    }
                                    for (size_t j = 0; j < accellimits.size(); ++j) {
                                        accellimits[j] *= faccelmult;
                                    }
                                }

                                numslowdowns += 1;
                                RAVELOG_VERBOSE_FORMAT("fTimeBasedSurpassMult = %.15e; fcurvelmult = %.15e; fcuraccelmult = %.15e", retcheck.fTimeBasedSurpassMult%fcurvelmult%fcuraccelmult);
                            }
                        }
                        else {
                            // Scale vellimits and accellimits down using the usual procedure as in _Shortcut
                            fcurvelmult *= retcheck.fTimeBasedSurpassMult;
                            fcuraccelmult *= retcheck.fTimeBasedSurpassMult;
                            if (fcurvelmult < 0.01) {
                                RAVELOG_VERBOSE_FORMAT("env = %d: shortcut iter = %d/%d: fcurvelmult (%.15e) is too small. continue to the next iteration", GetEnv()->GetId()%iters%numIters%fcurvelmult);
                                break;
                            }
                            if (fcuraccelmult < 0.01) {
                                RAVELOG_VERBOSE_FORMAT("env = %d: shortcut iter = %d/%d: fcurACCELmult (%.15e) is too small. continue to the next iteration", GetEnv()->GetId()%iters%numIters%fcuraccelmult);
                                break;
                            }

                            numslowdowns += 1;
                            for (size_t j = 0; j < vellimits.size(); ++j) {
                                dReal fminvel = max(RaveFabs(dx0[j]), RaveFabs(dx1[j]));
                                vellimits[j] = max(fminvel, retcheck.fTimeBasedSurpassMult * vellimits[j]);
                                accellimits[j] *= retcheck.fTimeBasedSurpassMult;
                            }
                        }
                    }
                    else {
                        RAVELOG_VERBOSE_FORMAT("env = %d: shortcut iter = %d/%d: shortcut rejected due to constraints 0x%x", GetEnv()->GetId()%iters%numIters%retcheck.retcode);
                        break;
                    }
                    iIterProgress += 0x1000;
                }
                nslowdownloops += (islowdowntry + 1);
                tloopend = utils::GetMicroTime();
                slowdownlooptime += 0.000001f*(float)(tloopend - tloopstart);

                if (!bsuccess) {
                    continue;
                }

                if (accumoutramps.size() == 0) {
                    RAVELOG_WARN("accumulated ramps are empty!");
                    continue;
                }

                // Shortcut is successful. Start inserting the segment into the original dynamicpath.
                shortcuts++;

                {//  Keep track of the original waypoints which have not been shortcut yet.
                    dReal segmentEndTime = 0;
                    for (std::vector<ParabolicRamp::ParabolicRampND>::const_iterator itrampnd = accumoutramps.begin(); itrampnd != accumoutramps.end(); ++itrampnd) {
                        segmentEndTime += itrampnd->endTime;
                    }
                    dReal diff = (t2 - t1) - segmentEndTime;

                    cachezerovelpoints.resize(0);
                    cachezerovelpoints.reserve(zerovelpoints.size());
                    for (size_t index = 0; index < zerovelpoints.size(); ++index) {
                        if (zerovelpoints[index] <= t1) {
                            cachezerovelpoints.push_back(zerovelpoints[index]);
                        }
                        else if (zerovelpoints[index] <= t2) {
                            // do nothing
                        }
                        else {
                            cachezerovelpoints.push_back(zerovelpoints[index] - diff);
                        }
                    }
                    zerovelpoints = cachezerovelpoints;
                }

                // Keep track of the multipliers
                fstarttimevelmult = min(1.0, fcurvelmult * fiSearchVelAccelMult);
                fstarttimeaccelmult = min(1.0, fcuraccelmult * fiSearchVelAccelMult);

                if (i1 == i2) {
                    // The same ramp is being cut on both sides, so copy the ramp
                    ramps.insert(ramps.begin() + i1, ramps.at(i1));
                    i2 = i1 + 1;
                }

                ramps.at(i1).TrimBack(ramps[i1].endTime - u1); // use at for bounds checking
                ramps[i1].x1 = accumoutramps.front().x0;
                ramps[i1].dx1 = accumoutramps.front().dx0;
                ramps.at(i2).TrimFront(u2); // use at for bounds checking
                ramps[i2].x0 = accumoutramps.back().x1;
                ramps[i2].dx0 = accumoutramps.back().dx1;

                // Replace with accumoutramps
                if (i1 + 1 < i2) {
                    ramps.erase(ramps.begin() + i1 + 1, ramps.begin() + i2);
                }
                ramps.insert(ramps.begin() + i1 + 1, accumoutramps.begin(), accumoutramps.end());
                iIterProgress += 0x10000000;

                // Check consistency
                if (IS_DEBUGLEVEL(Level_Verbose)) {
                    for (size_t i = 0; i + 1 < ramps.size(); ++i) {
                        for (size_t j = 0; j < ramps[i].x1.size(); ++j) {
                            OPENRAVE_ASSERT_OP(RaveFabs(ramps[i].x1[j] - ramps[i + 1].x0[j]), <=, ParabolicRamp::EpsilonX);
                            OPENRAVE_ASSERT_OP(RaveFabs(ramps[i].dx1[j] - ramps[i + 1].dx0[j]), <=, ParabolicRamp::EpsilonV);
                        }
                    }
                }
                iIterProgress += 0x10000000;

                // Revise the timing
                rampStartTime.resize(ramps.size());
                dummyEndTime = endTime;
                endTime=0;
                for(size_t i = 0; i < ramps.size(); ++i) {
                    rampStartTime[i] = endTime;
                    endTime += ramps[i].endTime;
                }
                dReal diff = dummyEndTime - endTime;
                RAVELOG_VERBOSE_FORMAT("env=%d: shortcut iter=%d/%d, slowdowns=%d, endTime: %.15e -> %.15e; diff = %.15e",GetEnv()->GetId()%iters%numIters%numslowdowns%dummyEndTime%endTime%diff);

                // Record the progress if in Verbose level
                if (IS_DEBUGLEVEL(Level_Verbose)) {
                    shortcutprogress << str(boost::format("\n%d %.15e %.15e %.15e %.15e")%iters%t1%t2%dummyEndTime%endTime);

                    sep = "\n";
                    FOREACHC(itval, x0) {
                        shortcutprogress << sep << *itval;
                        sep = " ";
                    }
                    sep = "\n";
                    FOREACHC(itval, x1) {
                        shortcutprogress << sep << *itval;
                        sep = " ";
                    }
                    sep = "\n";
                    FOREACHC(itval, dx0) {
                        shortcutprogress << sep << *itval;
                        sep = " ";
                    }
                    sep = "\n";
                    FOREACHC(itval, dx1) {
                        shortcutprogress << sep << *itval;
                        sep = " ";
                    }
                    sep = "\n";
                    FOREACHC(itval, _parameters->_vConfigLowerLimit) {
                        shortcutprogress << sep << *itval;
                        sep = " ";
                    }
                    sep = "\n";
                    FOREACHC(itval, _parameters->_vConfigUpperLimit) {
                        shortcutprogress << sep << *itval;
                        sep = " ";
                    }
                    sep = "\n";
                    FOREACHC(itval, vellimits) {
                        shortcutprogress << sep << *itval;
                        sep = " ";
                    }
                    sep = "\n";
                    FOREACHC(itval, accellimits) {
                        shortcutprogress << sep << *itval;
                        sep = " ";
                    }
                }

                score = diff/nItersFromPrevSuccessful;
                if (score > currentBestScore) {
                    currentBestScore = score;
                }
                nItersFromPrevSuccessful = 0;
                if ((score/currentBestScore < cutoffRatio) && (shortcuts > 5)) {
                    // We have already shortcut for a bit. The progress just made is below the
                    // cutoff. If we continue, it is unlikely that we will make much more
                    // progress. So stop here.
                    break;
                }

            }
            catch(const std::exception &ex) {
                RAVELOG_WARN_FORMAT("env = %d: exception happened during shortcut iterprogress = 0x%x: %s", GetEnv()->GetId()%iIterProgress%ex.what());
            }
        }
        uint32_t tshortcutend = utils::GetMicroTime();
        dReal tshortcuttotal = 0.000001f*(float)(tshortcutend - tshortcutstart);

        if (iters == numIters) {
            RAVELOG_DEBUG_FORMAT("finished at shortcut iter=%d (normal exit), successful=%d, slowdowns=%d, endTime: %.15e -> %.15e; diff = %.15e",iters%shortcuts%numslowdowns%originalEndTime%endTime%(originalEndTime - endTime));
        }
        else if (score/currentBestScore < cutoffRatio) {
            RAVELOG_DEBUG_FORMAT("finished at shortcut iter=%d (current score falls below %.15e), successful=%d, slowdowns=%d, endTime: %.15e -> %.15e; diff = %.15e",iters%cutoffRatio%shortcuts%numslowdowns%originalEndTime%endTime%(originalEndTime - endTime));
        }
        else if (nItersFromPrevSuccessful > nCutoffIters) {
            RAVELOG_DEBUG_FORMAT("finished at shortcut iter=%d (did not make progress in the last %d iterations), successful=%d, slowdowns=%d, endTime: %.15e -> %.15e; diff = %.15e",iters%nCutoffIters%shortcuts%numslowdowns%originalEndTime%endTime%(originalEndTime - endTime));
        }
        RAVELOG_DEBUG_FORMAT("shortcutting time = %.15e s.; avg. time per iteration = %.15e s.", tshortcuttotal%(tshortcuttotal/numIters));
        _DumpDynamicPath(dynamicpath, Level_Debug, fileindex, 1);

        // Record the progress if in Verbose level
        if (IS_DEBUGLEVEL(Level_Verbose)) {
            std::string shortcutprogressfilename = str(boost::format("%s/shortcutprogress%d.xml")%RaveGetHomeDirectory()%fileindex);
            std::ofstream f(shortcutprogressfilename.c_str());
            f << shortcutprogress.str();
            RAVELOG_DEBUG_FORMAT("shortcut progress is written to %s", shortcutprogressfilename);
        }

        RAVELOG_VERBOSE_FORMAT("measured %d slow-down loops, %.15e sec. = %.15e sec./loop", nslowdownloops%slowdownlooptime%(slowdownlooptime/nslowdownloops));
        RAVELOG_VERBOSE_FORMAT("measured %d interpolations, %.15e sec. = %.15e sec./interpolation", ninterpolations%interpolationtime%(interpolationtime/ninterpolations));
        RAVELOG_VERBOSE_FORMAT("measured %d checkings, %.15e sec. = %.15e sec./check", nchecks%checktime%(checktime/nchecks));

        // std::string zerovelpointsstring = "";
        // sep = "[";
        // FOREACHC(itval, zerovelpoints) {
        //     zerovelpointsstring += (sep + str(boost::format("%.15e")%(*itval)));
        //     sep = ", ";
        // }
        // RAVELOG_DEBUG_FORMAT("zerovelpoints = [%s];", zerovelpointsstring);
        if (1) {
            for (size_t i = 0; i < zerovelpoints.size(); ++i) {
                bool _res = _SpecialShortcut(dynamicpath, zerovelpoints[i], 10, this);
            }
        }
        return shortcuts;
    }


    /// \brief shortcut around the given time instant in order to removing stopping.
    bool _SpecialShortcut(ParabolicRamp::DynamicPath& dynamicpath, dReal t, int numIters, ParabolicRamp::RandomNumberGeneratorBase *rng) {
        bool bsuccess = false;
        dReal endTime = 0;
        std::vector<dReal> rampStartTime(dynamicpath.ramps.size());
        for (size_t i = 0; i < dynamicpath.ramps.size(); ++i) {
            rampStartTime[i] = endTime;
            endTime += dynamicpath.ramps[i].endTime;
        }
        OPENRAVE_ASSERT_OP(endTime, >=, t);
        dReal dummyEndTime = endTime;

        dReal cutofftime = 0.75;
        std::vector<ParabolicRamp::ParabolicRampND>& ramps = dynamicpath.ramps;
        // CACHE
        std::vector<dReal> &vellimits = _cachevellimits, &accellimits = _cacheaccellimits;
        ParabolicRamp::DynamicPath &intermediate = _cacheintermediate;
        ParabolicRamp::Vector x0, x1, dx0, dx1;
        std::vector<ParabolicRamp::ParabolicRampND>& accumoutramps = _cacheaccumoutramps, &outramps = _cacheoutramps;

        accumoutramps.resize(0);

        int iters = 0;
        dReal t1, t2, u1, u2;
        int i1, i2;
        for (iters = 0; iters < numIters; ++iters) {
            t1 = t - rng->Rand()*min(cutofftime, t);
            t2 = t + rng->Rand()*min(cutofftime, endTime - t);
            i1 = std::upper_bound(rampStartTime.begin(), rampStartTime.end(), t1) - rampStartTime.begin() - 1;
            i2 = std::upper_bound(rampStartTime.begin(), rampStartTime.end(), t2) - rampStartTime.begin() - 1;
            RAVELOG_DEBUG_FORMAT("shortcutting from t0 = %.15e to t1 = %.15e", t1%t2);
            try {
                u1 = t1 - rampStartTime.at(i1);
                u2 = t2 - rampStartTime.at(i2);
                OPENRAVE_ASSERT_OP(u1, >=, 0);
                OPENRAVE_ASSERT_OP(u1, <=, ramps[i1].endTime + ParabolicRamp::EpsilonT);
                OPENRAVE_ASSERT_OP(u2, >=, 0);
                OPENRAVE_ASSERT_OP(u2, <=, ramps[i2].endTime + ParabolicRamp::EpsilonT);

                u1 = ParabolicRamp::Min(u1, ramps[i1].endTime);
                u2 = ParabolicRamp::Min(u2, ramps[i2].endTime);
                ramps[i1].Evaluate(u1, x0);
                if (_parameters->SetStateValues(x0) != 0) {
                    RAVELOG_VERBOSE_FORMAT("env = %d: shortcut iter = %d/%d: setting state at x0 failed", GetEnv()->GetId()%iters%numIters);
                    continue;
                }
                _parameters->_getstatefn(x0);

                ramps[i2].Evaluate(u2, x1);
                if (_parameters->SetStateValues(x1) != 0) {
                    RAVELOG_VERBOSE_FORMAT("env = %d: shortcut iter = %d/%d: setting state at x1 failed", GetEnv()->GetId()%iters%numIters);
                    continue;
                }
                _parameters->_getstatefn(x1);
                
                ramps[i1].Derivative(u1, dx0);
                ramps[i2].Derivative(u2, dx1);
                ++_progress._iteration;

                vellimits = _parameters->_vConfigVelocityLimit;
                accellimits = _parameters->_vConfigAccelerationLimit;

                // Initial interpolation
                bool res = ParabolicRamp::SolveMinTime(x0, dx0, x1, dx1, accellimits, vellimits, _parameters->_vConfigLowerLimit, _parameters->_vConfigUpperLimit, intermediate, _parameters->_multidofinterp);
                if (!res) {
                    continue;
                }

                dReal newramptime = intermediate.GetTotalTime();
                if (newramptime > t2 - t1) {
                    continue;
                }

                if (_CallCallbacks(_progress) == PA_Interrupt) {
                    return false;
                }

                ParabolicRamp::CheckReturn retcheck(0);
                retcheck = _feasibilitychecker.Check2(intermediate.ramps[0], 0xffff, outramps);
                if (retcheck.retcode == CFO_CheckTimeBasedConstraints) {
                    // Another consistency checking
                    if (IS_DEBUGLEVEL(Level_Verbose)) {
                        for (size_t i = 0; i + 1 < outramps.size(); ++i) {
                            for (size_t j = 0; j < outramps[i].x1.size(); ++j) {
                                OPENRAVE_ASSERT_OP(RaveFabs(outramps[i].x1[j] - outramps[i + 1].x0[j]), <=, ParabolicRamp::EpsilonX);
                                OPENRAVE_ASSERT_OP(RaveFabs(outramps[i].dx1[j] - outramps[i + 1].dx0[j]), <=, ParabolicRamp::EpsilonV);
                            }
                        }
                    }

                    int maxslowdowntries = 2;
                    for (int islowdown = 0; islowdown < maxslowdowntries; ++islowdown) {
                        dReal increment = 0.5*((t2 - t1) - newramptime);
                        newramptime += increment;

                        std::vector<std::vector<ParabolicRamp::ParabolicRamp1D> > temp;
                        res = ParabolicRamp::SolveAccelBounded(x0, dx0, x1, dx1, newramptime, accellimits, vellimits, _parameters->_vConfigLowerLimit, _parameters->_vConfigUpperLimit, temp, _parameters->_multidofinterp);
                        if (!res) {
                            continue;
                        }

                        intermediate.ramps.resize(0);
                        ParabolicRamp::CombineRamps(temp, intermediate.ramps);

                        ParabolicRamp::CheckReturn retcheck2(0);
                        retcheck2 = _feasibilitychecker.Check2(intermediate.ramps[0], 0xffff, outramps);
                        if (retcheck2.retcode == 0) {
                            bsuccess = true;
                            accumoutramps.insert(accumoutramps.end(), outramps.begin(), outramps.end());
                            break;
                        }
                        else if (retcheck2.retcode == CFO_CheckTimeBasedConstraints) {
                            continue;
                        }
                        else {
                            break;
                        }
                    }
                    if (bsuccess) {
                        break;
                    }
                    else {
                        continue;
                    }
                }
                else if (retcheck.retcode == 0) {
                    // There *should* be no other problem here.
                    bsuccess = true;
                    accumoutramps.insert(accumoutramps.end(), outramps.begin(), outramps.end());
                    break;
                }
                else {
                    continue;
                }
            }
            catch(const std::exception &ex) {
                RAVELOG_WARN_FORMAT("env = %d: exception happened during special shortcut: %s", GetEnv()->GetId()%ex.what());
            }
        }
        if (!bsuccess) {
            return bsuccess;
        }
        if (accumoutramps.size() == 0) {
            RAVELOG_WARN("accumoutramps.size() == 0");
            return false;
        }

        {// Keep track of the original waypoints which have not been shortcut yet.
            dReal segmentEndTime = 0;
            for (std::vector<ParabolicRamp::ParabolicRampND>::const_iterator itrampnd = accumoutramps.begin(); itrampnd != accumoutramps.end(); ++itrampnd) {
                segmentEndTime += itrampnd->endTime;
            }
            dReal diff = (t2 - t1) - segmentEndTime;

            cachezerovelpoints.resize(0);
            cachezerovelpoints.reserve(zerovelpoints.size());
            for (size_t index = 0; index < zerovelpoints.size(); ++index) {
                if (zerovelpoints[index] <= t1) {
                    cachezerovelpoints.push_back(zerovelpoints[index]);
                }
                else if (zerovelpoints[index] <= t2) {
                    // do nothing
                }
                else {
                    cachezerovelpoints.push_back(zerovelpoints[index] - diff);
                }
            }
            zerovelpoints = cachezerovelpoints;
        }

        try {// Replace the original segments which the new one
            if (i1 == i2) {
                // The same ramp is being cut on both sides, so copy the ramp
                ramps.insert(ramps.begin() + i1, ramps.at(i1));
                i2 = i1 + 1;
            }
            
            ramps.at(i1).TrimBack(ramps[i1].endTime - u1); // use at for bounds checking
            ramps[i1].x1 = accumoutramps.front().x0;
            ramps[i1].dx1 = accumoutramps.front().dx0;
            ramps.at(i2).TrimFront(u2); // use at for bounds checking
            ramps[i2].x0 = accumoutramps.back().x1;
            ramps[i2].dx0 = accumoutramps.back().dx1;
            
            // Replace with accumoutramps
            if (i1 + 1 < i2) {
                ramps.erase(ramps.begin() + i1 + 1, ramps.begin() + i2);
            }
            ramps.insert(ramps.begin() + i1 + 1, accumoutramps.begin(), accumoutramps.end());

            // Revise the timing
            rampStartTime.resize(ramps.size());
            dummyEndTime = endTime;
            endTime = 0;
            for(size_t i = 0; i < ramps.size(); ++i) {
                rampStartTime[i] = endTime;
                endTime += ramps[i].endTime;
            }
        }
        catch (std::exception &ex) {
            RAVELOG_WARN_FORMAT("env = %d: exception happened during segment replacement: %s", GetEnv()->GetId()%ex.what());
        }
        RAVELOG_DEBUG_FORMAT("total trajectory duration: %.15e -> %.15e", dummyEndTime%endTime);
        return bsuccess;
    }


    /// \brief extracts the unique switch points for every 1D ramp. endtime is included.
    ///
    /// \param binitialized if false then 0 is *not* included.
    static void _ExtractSwitchTimes(const ParabolicRamp::ParabolicRampND& rampnd, std::vector<dReal>& vswitchtimes, bool bincludezero=false)
    {
        vswitchtimes.resize(0);
        if( bincludezero ) {
            vswitchtimes.push_back(0);
        }
        vswitchtimes.push_back(rampnd.endTime);
        FOREACHC(itramp,rampnd.ramps) {
            vector<dReal>::iterator it;
            if( itramp->tswitch1 != 0 ) {
                it = lower_bound(vswitchtimes.begin(),vswitchtimes.end(),itramp->tswitch1);
                if( it != vswitchtimes.end() && RaveFabs(*it - itramp->tswitch1) > ParabolicRamp::EpsilonT ) {
                    vswitchtimes.insert(it,itramp->tswitch1);
                }
            }
            if( RaveFabs(itramp->tswitch1 - itramp->tswitch2) > ParabolicRamp::EpsilonT && RaveFabs(itramp->tswitch2) > ParabolicRamp::EpsilonT ) {
                it = lower_bound(vswitchtimes.begin(),vswitchtimes.end(),itramp->tswitch2);
                if( it != vswitchtimes.end() && RaveFabs(*it - itramp->tswitch2) > ParabolicRamp::EpsilonT ) {
                    vswitchtimes.insert(it,itramp->tswitch2);
                }
            }
            if( RaveFabs(itramp->ttotal - itramp->tswitch2) > ParabolicRamp::EpsilonT && RaveFabs(itramp->ttotal) > ParabolicRamp::EpsilonT ) {
                it = lower_bound(vswitchtimes.begin(),vswitchtimes.end(),itramp->ttotal);
                if( it != vswitchtimes.end() && RaveFabs(*it - itramp->ttotal) > ParabolicRamp::EpsilonT ) {
                    vswitchtimes.insert(it,itramp->ttotal);
                }
            }
        }
    }

    std::string _DumpTrajectory(TrajectoryBasePtr traj, DebugLevel level)
    {
        if( IS_DEBUGLEVEL(level) ) {
            std::string filename = _DumpTrajectory(traj);
            RavePrintfA(str(boost::format("env=%d, wrote parabolicsmoothing trajectory to %s")%GetEnv()->GetId()%filename), level);
            return filename;
        }
        return std::string();
    }

    std::string _DumpTrajectory(TrajectoryBasePtr traj)
    {
        // store the trajectory
        uint32_t randnum;
        if( !!_logginguniformsampler ) {
            randnum = _logginguniformsampler->SampleSequenceOneUInt32();
        }
        else {
            randnum = RaveRandomInt();
        }
        string filename = str(boost::format("%s/parabolicsmoother%d.traj.xml")%RaveGetHomeDirectory()%(randnum%1000));
        ofstream f(filename.c_str());
        f << std::setprecision(std::numeric_limits<dReal>::digits10+1);     /// have to do this or otherwise precision gets lost
        traj->serialize(f);
        return filename;
    }

    /*
       This function is used for dumping dynamicpaths before and after shortcutting. The integer
       option indicates whether it is called before (0) or after (1) shortcutting so as to set the
       file name accordingly.
     */
    void _DumpDynamicPath(ParabolicRamp::DynamicPath &path, DebugLevel level=Level_Debug, uint32_t fileindex=1000, int option=-1) const {
        if (!IS_DEBUGLEVEL(level)) {
            return;
        }

        if (fileindex == 1000) {
            uint32_t randnum;
            if( !!_logginguniformsampler ) {
                randnum = _logginguniformsampler->SampleSequenceOneUInt32();
            }
            else {
                randnum = RaveRandomInt();
            }
            fileindex = randnum%1000;
        }

        std::string filename;
        if (option == 0) {
            filename = str(boost::format("%s/dynamicpath%d.beforeshortcut.xml")%RaveGetHomeDirectory()%fileindex);
        }
        else if (option == 1) {
            filename = str(boost::format("%s/dynamicpath%d.aftershortcut.xml")%RaveGetHomeDirectory()%fileindex);
        }
        else {
            filename = str(boost::format("%s/dynamicpath%d.xml")%RaveGetHomeDirectory()%fileindex);
        }

        path.Save(filename);
        dReal duration = 0;
        for (std::vector<ParabolicRamp::ParabolicRampND>::const_iterator it = path.ramps.begin(); it != path.ramps.end(); ++it) {
            duration += it->endTime;
        }
        RAVELOG_DEBUG_FORMAT("Wrote a dynamic path to %s (duration = %.15e)", filename%duration);
        return;
    }

    ConstraintTrajectoryTimingParametersPtr _parameters;
    SpaceSamplerBasePtr _uniformsampler; ///< used for planning, seed is controlled
    SpaceSamplerBasePtr _logginguniformsampler; ///< used for logging, seed is random
    ConstraintFilterReturnPtr _constraintreturn;
    MyRampFeasibilityChecker _feasibilitychecker;
    boost::shared_ptr<ManipConstraintChecker> _manipconstraintchecker;

    //@{ cache
    ParabolicRamp::DynamicPath _cacheintermediate, _cacheintermediate2, _cachedynamicpath;
    std::vector<ParabolicRamp::ParabolicRampND> _cacheaccumoutramps, _cacheoutramps, _cacheoutramps2;
    std::vector<dReal> _cachetrajpoints, _cacheswitchtimes;
    vector<ParabolicRamp::Vector> _cachepath;
    std::vector<dReal> _cachevellimits, _cacheaccellimits;
    std::vector<dReal> _x0cache, _dx0cache, _x1cache, _dx1cache;
    //@}

    TrajectoryBasePtr _dummytraj;
    PlannerProgress _progress;
    bool _bUsePerturbation;
    bool _bmanipconstraints; /// if true, check workspace manip constraints

    // for testing
    int ncheckmanipconstraints;
    dReal checkmaniptime;
    uint32_t tcheckmanipstart, tcheckmanipend;

    int ninterpolations;
    dReal interpolationtime;
    uint32_t tinterpstart, tinterpend;

    int nslowdownloops;
    dReal slowdownlooptime;
    uint32_t tloopstart, tloopend;

    int nchecks;
    dReal checktime;
    uint32_t tcheckstart, tcheckend;

    std::vector<dReal> zerovelpoints, cachezerovelpoints;
};


PlannerBasePtr CreateParabolicSmoother(EnvironmentBasePtr penv, std::istream& sinput)
{
    return PlannerBasePtr(new ParabolicSmoother(penv,sinput));
}

} // using namespace rplanners

#ifdef RAVE_REGISTER_BOOST
#include BOOST_TYPEOF_INCREMENT_REGISTRATION_GROUP()
BOOST_TYPEOF_REGISTER_TYPE(ParabolicRamp::ParabolicRamp1D)
BOOST_TYPEOF_REGISTER_TYPE(ParabolicRamp::ParabolicRampND)
#endif<|MERGE_RESOLUTION|>--- conflicted
+++ resolved
@@ -857,52 +857,32 @@
                         // due to epsilon inaccuracies, have to clamp the max accel depending on _vConfigAccelerationLimit
                         for(size_t idof = 0; idof < outramp.ramps.size(); ++idof) {
                             if( outramp.ramps[idof].a1 < -_parameters->_vConfigAccelerationLimit[idof] ) {
-<<<<<<< HEAD
                                 // RAVELOG_DEBUG_FORMAT("env=%d, idof=%d, a1 changed: %15e -> %.15e, diff = %.15e",
                                 //                      GetEnv()->GetId()%idof%outramp.ramps[idof].a1%(-_parameters->_vConfigAccelerationLimit[idof])%(outramp.ramps[idof].a1 + _parameters->_vConfigAccelerationLimit[idof]));
-=======
-                                RAVELOG_VERBOSE_FORMAT("env=%d, idof=%d, a1 changed: %15e -> %.15e, diff = %.15e", GetEnv()->GetId()%idof%outramp.ramps[idof].a1%(-_parameters->_vConfigAccelerationLimit[idof])%(outramp.ramps[idof].a1 + _parameters->_vConfigAccelerationLimit[idof]));
->>>>>>> a3d7c0db
                                 outramp.ramps[idof].a1 = -_parameters->_vConfigAccelerationLimit[idof];
                                 bAccelChanged = true;
                             }
                             else if( outramp.ramps[idof].a1 > _parameters->_vConfigAccelerationLimit[idof] ) {
-<<<<<<< HEAD
                                 // RAVELOG_DEBUG_FORMAT("env=%d, idof=%d, a1 changed: %15e -> %.15e, diff = %.15e",
                                 //                      GetEnv()->GetId()%idof%outramp.ramps[idof].a1%(_parameters->_vConfigAccelerationLimit[idof])%(outramp.ramps[idof].a1 - _parameters->_vConfigAccelerationLimit[idof]));
-=======
-                                RAVELOG_VERBOSE_FORMAT("env=%d, idof=%d, a1 changed: %15e -> %.15e, diff = %.15e", GetEnv()->GetId()%idof%outramp.ramps[idof].a1%(_parameters->_vConfigAccelerationLimit[idof])%(outramp.ramps[idof].a1 - _parameters->_vConfigAccelerationLimit[idof]));
->>>>>>> a3d7c0db
                                 outramp.ramps[idof].a1 = _parameters->_vConfigAccelerationLimit[idof];
                                 bAccelChanged = true;
                             }
                             if( outramp.ramps[idof].a2 < -_parameters->_vConfigAccelerationLimit[idof] ) {
-<<<<<<< HEAD
                                 // RAVELOG_DEBUG_FORMAT("env=%d, idof=%d, a2 changed: %15e -> %.15e, diff = %.15e",
                                 //                      GetEnv()->GetId()%idof%outramp.ramps[idof].a2%(-_parameters->_vConfigAccelerationLimit[idof])%(outramp.ramps[idof].a2 + _parameters->_vConfigAccelerationLimit[idof]));
-=======
-                                RAVELOG_VERBOSE_FORMAT("env=%d, idof=%d, a2 changed: %15e -> %.15e, diff = %.15e", GetEnv()->GetId()%idof%outramp.ramps[idof].a2%(-_parameters->_vConfigAccelerationLimit[idof])%(outramp.ramps[idof].a2 + _parameters->_vConfigAccelerationLimit[idof]));
->>>>>>> a3d7c0db
                                 outramp.ramps[idof].a2 = -_parameters->_vConfigAccelerationLimit[idof];
                                 bAccelChanged = true;
                             }
                             else if( outramp.ramps[idof].a2 > _parameters->_vConfigAccelerationLimit[idof] ) {
-<<<<<<< HEAD
                                 // RAVELOG_DEBUG_FORMAT("env=%d, idof=%d, a2 changed: %15e -> %.15e, diff = %.15e",
                                 //                      GetEnv()->GetId()%idof%outramp.ramps[idof].a2%(_parameters->_vConfigAccelerationLimit[idof])%(outramp.ramps[idof].a2 - _parameters->_vConfigAccelerationLimit[idof]));
-=======
-                                RAVELOG_VERBOSE_FORMAT("env=%d, idof=%d, a2 changed: %15e -> %.15e, diff = %.15e", GetEnv()->GetId()%idof%outramp.ramps[idof].a2%(_parameters->_vConfigAccelerationLimit[idof])%(outramp.ramps[idof].a2 - _parameters->_vConfigAccelerationLimit[idof]));
->>>>>>> a3d7c0db
                                 outramp.ramps[idof].a2 = _parameters->_vConfigAccelerationLimit[idof];
                                 bAccelChanged = true;
                             }
                         }
                         if( bAccelChanged ) {
-<<<<<<< HEAD
                             // RAVELOG_DEBUG_FORMAT("env=%d, deltatime = %.15e", GetEnv()->GetId()%deltatime);
-=======
-                            RAVELOG_VERBOSE_FORMAT("env=%d, deltatime = %.15e", GetEnv()->GetId()%deltatime);
->>>>>>> a3d7c0db
                             if( !outramp.IsValid() ) {
                                 RAVELOG_WARN_FORMAT("env=%d, ramp becomes invalid after changing acceleration limits", GetEnv()->GetId());
                                 return ParabolicRamp::CheckReturn(CFO_CheckTimeBasedConstraints, 0.9); //?
