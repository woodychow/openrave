/*****************************************************************************
 *
 * Copyright (c) 2010-2011, the Trustees of Indiana University
 * All rights reserved.
 *
 * Redistribution and use in source and binary forms, with or without
 * modification, are permitted provided that the following conditions are met:
 *     * Redistributions of source code must retain the above copyright
 *       notice, this list of conditions and the following disclaimer.
 *     * Redistributions in binary form must reproduce the above copyright
 *       notice, this list of conditions and the following disclaimer in the
 *       documentation and/or other materials provided with the distribution.
 *     * Neither the name of Indiana University nor the
 *       names of its contributors may be used to endorse or promote products
 *       derived from this software without specific prior written permission.

 * THIS SOFTWARE IS PROVIDED BY THE TRUSTEES OF INDIANA UNIVERSITY ''AS IS''
 * AND ANY EXPRESS OR IMPLIED WARRANTIES, INCLUDING, BUT NOT LIMITED TO, THE
 * IMPLIED WARRANTIES OF MERCHANTABILITY AND FITNESS FOR A PARTICULAR PURPOSE
 * ARE DISCLAIMED. IN NO EVENT SHALL THE TRUSTEES OF INDIANA UNIVERSITY BE
 * LIABLE FOR ANY DIRECT, INDIRECT, INCIDENTAL, SPECIAL, EXEMPLARY, OR
 * CONSEQUENTIAL DAMAGES (INCLUDING, BUT NOT LIMITED TO, PROCUREMENT OF
 * SUBSTITUTE GOODS OR SERVICES; LOSS OF USE, DATA, OR PROFITS; OR BUSINESS
 * INTERRUPTION) HOWEVER CAUSED AND ON ANY THEORY OF LIABILITY, WHETHER IN
 * CONTRACT, STRICT LIABILITY, OR TORT (INCLUDING NEGLIGENCE OR OTHERWISE)
 * ARISING IN ANY WAY OUT OF THE USE OF THIS SOFTWARE, EVEN IF ADVISED OF
 * THE POSSIBILITY OF SUCH DAMAGE.
 *
 ***************************************************************************/

#ifndef DYNAMIC_PATH_H
#define DYNAMIC_PATH_H

#include "ParabolicRamp.h"

namespace ParabolicRampInternal {

struct CheckReturn
{
    CheckReturn(int retcode = 0, Real fmult=1.0, Real fvel=0, Real faccel=0) : retcode(retcode), fTimeBasedSurpassMult(fmult), bDifferentVelocity(false), fMaxManipSpeed(fvel), fMaxManipAccel(faccel) {
    }
    int retcode; // one of CFO_X
    Real fTimeBasedSurpassMult; // if retcode == CFO_CheckTimeBasedConstraints, then the multiplier of |max|/|cur|
    bool bDifferentVelocity; ///< end in different velocity than desired
<<<<<<< HEAD
    Real fMaxManipSpeed;
    Real fMaxManipAccel;
=======
    Real fMaxManipSpeed; ///< if > 0, then the computed max manip speed that the return was invalid with
    Real fMaxManipAccel; ///< if > 0, then the computed max manip accel that the return was invalid with
>>>>>>> 6d4748c5
};

/** @brief A base class for a feasibility checker.
 */
class FeasibilityCheckerBase
{
public:
    virtual ~FeasibilityCheckerBase() {
    }
    virtual int ConfigFeasible(const Vector& q1, const Vector& dq1, int options=0xffff)=0;
    virtual int SegmentFeasible(const Vector& q1, const Vector& q2, const Vector& dq1, const Vector& dq2, Real timeelapsed, int options=0xffff) {
        BOOST_ASSERT(0);
        return 0;
    }

    virtual CheckReturn ConfigFeasible2(const Vector& q1, const Vector& dq1, int options=0xffff) {
        // default
        return CheckReturn(ConfigFeasible(q1, dq1, options));
    }

    /// \brief extra feasibility checks has different output ramps (in case there are constraints that have to be applied)
    virtual CheckReturn SegmentFeasible2(const Vector& q1, const Vector& q2, const Vector& dq1, const Vector& dq2, Real timeelapsed, int options, std::vector<ParabolicRampND>& outramps) {
        BOOST_ASSERT(0);
        return 0;
    }
    virtual bool NeedDerivativeForFeasibility() {
        return false;
    }
};

/** @brief A base class for a distance checker.
 * ObstacleDistance returns the radius of a L-z norm guaranteed to
 * be collision-free.  ObstacleDistanceNorm returns the value of z.
 *
 * DynamicPath can currently only handle L-Inf norms.
 */
class DistanceCheckerBase
{
public:
    virtual ~DistanceCheckerBase() {
    }
    virtual Real ObstacleDistanceNorm() const {
        return Inf;
    }
    virtual Real ObstacleDistance(const Vector& x)=0;
};

/// Checks whether the ramp is feasible using exact checking
///
/// \return if non-zero then failed. The return code gives the cause of the failure. \see OpenRAVE::ConstraintFilterOptions enum.
int CheckRamp(const ParabolicRampND& ramp,FeasibilityCheckerBase* feas,DistanceCheckerBase* distance,int maxiters, int options=0xffff);

/// Checks whether the ramp is feasible using a piecewise linear approximation
/// with tolerance tol
///
/// \return if non-zero then failed. The return code gives the cause of the failure. \see OpenRAVE::ConstraintFilterOptions enum.
int CheckRamp(const ParabolicRampND& ramp,FeasibilityCheckerBase* space,const Vector& tol, int options=0xffff);

class RampFeasibilityChecker
{
public:
    RampFeasibilityChecker(FeasibilityCheckerBase* feas);
    RampFeasibilityChecker(FeasibilityCheckerBase* feas,DistanceCheckerBase* distance,int maxiters);

    /// \brief checks constraints given options
    ///
    /// \return if non-zero then failed. The return code gives the cause of the failure. \see OpenRAVE::ConstraintFilterOptions enum.
    virtual int Check(const ParabolicRampND& x, int options=0xffff);

    virtual CheckReturn Check2(const ParabolicRampND& rampnd, int options, std::vector<ParabolicRampND>&) {
        BOOST_ASSERT(0);
        return CheckReturn(0);
    }

    FeasibilityCheckerBase* feas;
    Vector tol;
    DistanceCheckerBase* distance;
    int maxiters;
    int constraintsmask;
};


/** @brief A custom random number generator that can be provided to
 * DynamicPath::Shortcut()
 */
class RandomNumberGeneratorBase
{
public:
    virtual Real Rand() {
        return ::ParabolicRampInternal::Rand();
    }
};

/** @brief A bounded-velocity, bounded-acceleration trajectory consisting
 * of parabolic ramps.
 *
 * Optionally, joint limits xMin and xMax may be specified as well.  If so,
 * then the XXXBounded functions are used for smoothing.
 *
 * The Shortcut and OnlineShortcut methods can optionally take a
 * custom random number generator (may be useful for multithreading).
 */
class DynamicPath
{
public:
    DynamicPath();
    void Init(const Vector& velMax,const Vector& accMax);
    void SetJointLimits(const Vector& qMin,const Vector& qMax);
    inline void Clear() {
        ramps.clear();
    }
    inline bool Empty() const {
        return ramps.empty();
    }
    Real GetTotalTime() const;
    int GetSegment(Real t,Real& u) const;
    void Evaluate(Real t,Vector& x) const;
    void Derivative(Real t,Vector& dx) const;
    void SetMilestones(const std::vector<Vector>& x);
    void SetMilestones(const std::vector<Vector>& x,const std::vector<Vector>& dx);
    void GetMilestones(std::vector<Vector>& x,std::vector<Vector>& dx) const;
    void Append(const Vector& x);
    void Append(const Vector& x,const Vector& dx);
    void Concat(const DynamicPath& suffix);
    void Split(Real t,DynamicPath& before,DynamicPath& after) const;
    bool TryShortcut(Real t1,Real t2,RampFeasibilityChecker& check);
    /// \param mintimestep the minimum time step for a shortcut
    int Shortcut(int numIters,RampFeasibilityChecker& check, Real mintimestep=0);
    int Shortcut(int numIters,RampFeasibilityChecker& check,RandomNumberGeneratorBase* rng, Real mintimestep=0);
    int ShortCircuit(RampFeasibilityChecker& check);
    /// leadTime: the amount of time before this path should be executable
    /// padTime: an approximate bound on the time it takes to check a shortcut
    int OnlineShortcut(Real leadTime,Real padTime,RampFeasibilityChecker& check);
    int OnlineShortcut(Real leadTime,Real padTime,RampFeasibilityChecker& check,RandomNumberGeneratorBase* rng);

    bool IsValid() const;
    void Save(std::string filename) const;

    /// The joint limits (optional), velocity bounds, and acceleration bounds
    Vector xMin,xMax,velMax,accMax;
    /// The path is stored as a series of ramps
    std::vector<ParabolicRampND> ramps;
    int _multidofinterp; ///< if true, will always force the max acceleration of the robot when retiming rather than using lesser acceleration whenever possible
};

bool SolveMinTime(const Vector& x0,const Vector& dx0,const Vector& x1,const Vector& dx1, const Vector& accMax,const Vector& velMax,const Vector& xMin,const Vector& xMax,DynamicPath& out, int multidofinterp);

} //namespace ParabolicRamp

#endif<|MERGE_RESOLUTION|>--- conflicted
+++ resolved
@@ -42,13 +42,8 @@
     int retcode; // one of CFO_X
     Real fTimeBasedSurpassMult; // if retcode == CFO_CheckTimeBasedConstraints, then the multiplier of |max|/|cur|
     bool bDifferentVelocity; ///< end in different velocity than desired
-<<<<<<< HEAD
-    Real fMaxManipSpeed;
-    Real fMaxManipAccel;
-=======
     Real fMaxManipSpeed; ///< if > 0, then the computed max manip speed that the return was invalid with
     Real fMaxManipAccel; ///< if > 0, then the computed max manip accel that the return was invalid with
->>>>>>> 6d4748c5
 };
 
 /** @brief A base class for a feasibility checker.
