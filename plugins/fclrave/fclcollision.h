// -*- coding: utf-8 -*-
#ifndef OPENRAVE_FCL_COLLISION
#define OPENRAVE_FCL_COLLISION

#include <boost/unordered_set.hpp>
#include <boost/lexical_cast.hpp>
#include <openrave/utils.h>
#include <boost/function_output_iterator.hpp>

#include "fclspace.h"
#include "fclmanagercache.h"

#include "fclstatistics.h"

namespace fclrave {

#define START_TIMING_OPT(statistics, label, options, isRobot);           \
    START_TIMING(statistics, boost::str(boost::format("%s,%x,%d")%label%options%isRobot))

#ifdef FCLRAVE_COLLISION_OBJECTS_STATISTICS
static EnvironmentMutex log_collision_use_mutex;
#endif // FCLRAVE_COLLISION_OBJECTS_STATISTIC

#ifdef NARROW_COLLISION_CACHING
typedef std::pair<fcl::CollisionObject*, fcl::CollisionObject*> CollisionPair;

} // fclrave

namespace std {
template<>
struct hash<fclrave::CollisionPair>
{
    size_t operator()(const fclrave::CollisionPair& collpair) const {
        static const size_t shift = (size_t)log2(1 + sizeof(fcl::CollisionObject*));
        size_t seed = (size_t)(collpair.first) >> shift;
        boost::hash_combine(seed, (size_t)(collpair.second) >> shift);
        return seed;
    }

};
} // std

namespace fclrave {

typedef std::unordered_map<CollisionPair, fcl::Vec3f> NarrowCollisionCache;
#endif // NARROW_COLLISION_CACHING

typedef FCLSpace::KinBodyInfoConstPtr KinBodyInfoConstPtr;
typedef FCLSpace::KinBodyInfoPtr KinBodyInfoPtr;
typedef FCLSpace::LinkInfoPtr LinkInfoPtr;

template<typename T>
inline bool IsIn(T const& x, std::vector<T> const &collection) {
    return std::find(collection.begin(), collection.end(), x) != collection.end();
}

class FCLCollisionChecker : public OpenRAVE::CollisionCheckerBase
{
public:
    class CollisionCallbackData {
public:
        CollisionCallbackData(boost::shared_ptr<FCLCollisionChecker> pchecker, CollisionReportPtr report, const std::vector<KinBodyConstPtr>& vbodyexcluded = std::vector<KinBodyConstPtr>(), const std::vector<LinkConstPtr>& vlinkexcluded = std::vector<LinkConstPtr>()) : _pchecker(pchecker), _report(report), _vbodyexcluded(vbodyexcluded), _vlinkexcluded(vlinkexcluded), bselfCollision(false), _bStopChecking(false), _bCollision(false)
        {
            _bHasCallbacks = _pchecker->GetEnv()->HasRegisteredCollisionCallbacks();
            if( _bHasCallbacks && !_report ) {
                _report.reset(new CollisionReport());
            }

            // TODO : What happens if we have CO_AllGeometryContacts set and not CO_Contacts ?
            // TODO not sure what's happening with FCL's contact computation. is it really disabled?
            if( !!report && !!(_pchecker->GetCollisionOptions() & OpenRAVE::CO_Contacts) ) {
                _request.num_max_contacts = _pchecker->GetNumMaxContacts();
                _request.enable_contact = true;
            } else {
                _request.enable_contact = false; // explicitly disable
            }


            // set the gjk solver (collision checking between convex bodies) so that we can use hints
            _request.gjk_solver_type = fcl::GST_INDEP;

            if( !!_report ) {
                _report->Reset(_pchecker->GetCollisionOptions());
            }
        }

        const std::list<EnvironmentBase::CollisionCallbackFn>& GetCallbacks() {
            if( _bHasCallbacks &&( _listcallbacks.size() == 0) ) {
                _pchecker->GetEnv()->GetRegisteredCollisionCallbacks(_listcallbacks);
            }
            return _listcallbacks;
        }

        boost::shared_ptr<FCLCollisionChecker> _pchecker;
        fcl::CollisionRequest _request;
        fcl::CollisionResult _result;
        CollisionReportPtr _report;
        std::vector<KinBodyConstPtr> const& _vbodyexcluded;
        std::vector<LinkConstPtr> const& _vlinkexcluded;
        std::list<EnvironmentBase::CollisionCallbackFn> listcallbacks;

        bool bselfCollision;  ///< true if currently checking for self collision.
        bool _bStopChecking;  ///< if true, then stop the collision checking loop
        bool _bCollision;  ///< result of the collision

        bool _bHasCallbacks; ///< true if there's callbacks registered in the environment
        std::list<EnvironmentBase::CollisionCallbackFn> _listcallbacks;
    };



    class DistanceCallbackData {
public:
        DistanceCallbackData(boost::shared_ptr<FCLCollisionChecker> pchecker, CollisionReportPtr report, const std::vector<KinBodyConstPtr>& vbodyexcluded = std::vector<KinBodyConstPtr>(), const std::vector<LinkConstPtr>& vlinkexcluded = std::vector<LinkConstPtr>()) : _pchecker(pchecker), _report(report), _vbodyexcluded(vbodyexcluded), _vlinkexcluded(vlinkexcluded), bselfCollision(false), _bStopChecking(false)
        {
            // TODO : Should we left minDistance to max when queried the distance between 2 attached objects ?
            _minDistance = std::numeric_limits<fcl::FCL_REAL>::max();

            _bHasCallbacks = _pchecker->GetEnv()->HasRegisteredCollisionCallbacks();
            if( _bHasCallbacks && !_report ) {
                _report.reset(new CollisionReport());
            }

            // Interpreting CO_Contacts as closest pair of points
            if( !!report && !!(_pchecker->GetCollisionOptions() & OpenRAVE::CO_Contacts) ) {
                _request.enable_nearest_points = true;
            } else {
                _request.enable_nearest_points = false; // explicitly disable
            }

            // TODO : consider setting the two following paraneters
            //_request.rel_err
            //_request.abs_err

            // set the gjk solver (collision checking between convex bodies) so that we can use hints
            _request.gjk_solver_type = fcl::GST_INDEP;

            if( !!_report ) {
                _report->Reset(_pchecker->GetCollisionOptions());
            }
        }

        const std::list<EnvironmentBase::CollisionCallbackFn>& GetCallbacks() {
            if( _bHasCallbacks &&( _listcallbacks.size() == 0) ) {
                _pchecker->GetEnv()->GetRegisteredCollisionCallbacks(_listcallbacks);
            }
            return _listcallbacks;
        }

        boost::shared_ptr<FCLCollisionChecker> _pchecker;
        fcl::DistanceRequest _request;
        fcl::DistanceResult _result;
        CollisionReportPtr _report;
        std::vector<KinBodyConstPtr> const& _vbodyexcluded;
        std::vector<LinkConstPtr> const& _vlinkexcluded;
        std::list<EnvironmentBase::CollisionCallbackFn> listcallbacks;

        bool bselfCollision;  ///< true if currently checking for self collision.
        bool _bStopChecking;  ///< if true, then stop the collision checking loop
        fcl::FCL_REAL _minDistance;   ///< result of the distance query

        bool _bHasCallbacks; ///< true if there's callbacks registered in the environment
        std::list<EnvironmentBase::CollisionCallbackFn> _listcallbacks;
    };

    class RayCollisionCallbackData {
public:
        RayCollisionCallbackData(boost::shared_ptr<FCLCollisionChecker> pchecker, CollisionReportPtr report,  Vector origin) : _pchecker(pchecker), _report(report), _bStopChecking(false), _bCollision(false)
        {
            _origin = origin;
            _currentSquaredDistance = std::numeric_limits<dReal>::max();

            _bHasCallbacks = _pchecker->GetEnv()->HasRegisteredCollisionCallbacks();
            if( _bHasCallbacks && !_report ) {
                _report.reset(new CollisionReport());
            }

            // We need to enable the contacts if we want to return the closest hit
            if( !!report && !(_pchecker->GetCollisionOptions() & OpenRAVE::CO_RayAnyHit) ) {
                _request.num_max_contacts = _pchecker->GetNumMaxContacts();
                _request.enable_contact = true;
            } else {
                _request.enable_contact = false; // explicitly disable
            }


            // set the gjk solver (collision checking between convex bodies) so that we can use hints
            _request.gjk_solver_type = fcl::GST_INDEP;

            if( !!_report ) {
                _report->Reset(_pchecker->GetCollisionOptions());
            }
        }

        const std::list<EnvironmentBase::CollisionCallbackFn>& GetCallbacks() {
            if( _bHasCallbacks &&( _listcallbacks.size() == 0) ) {
                _pchecker->GetEnv()->GetRegisteredCollisionCallbacks(_listcallbacks);
            }
            return _listcallbacks;
        }

        boost::shared_ptr<FCLCollisionChecker> _pchecker;
        fcl::CollisionRequest _request;
        fcl::CollisionResult _result;
        CollisionReportPtr _report;
        std::list<EnvironmentBase::CollisionCallbackFn> listcallbacks;

        Vector _origin;
        dReal _currentSquaredDistance;

        bool _bStopChecking;  ///< if true, then stop the collision checking loop
        bool _bCollision;  ///< result of the collision

        bool _bHasCallbacks; ///< true if there's callbacks registered in the environment
        std::list<EnvironmentBase::CollisionCallbackFn> _listcallbacks;
    };

    FCLCollisionChecker(OpenRAVE::EnvironmentBasePtr penv, std::istream& sinput)
<<<<<<< HEAD
        : OpenRAVE::CollisionCheckerBase(penv), _broadPhaseCollisionManagerAlgorithm("DynamicAABBTree2"), _bIsSelfCollisionChecker(true) // DynamicAABBTree2 should be slightly faster than Naive
=======
        : OpenRAVE::CollisionCheckerBase(penv), _bIsSelfCollisionChecker(true), _ray(CollisionGeometryPtr()), _broadPhaseCollisionManagerAlgorithm("DynamicAABBTree2")
>>>>>>> 21e7c818
    {
        _userdatakey = std::string("fclcollision") + boost::lexical_cast<std::string>(this);
        _fclspace.reset(new FCLSpace(penv, _userdatakey));
        _options = 0;
        // TODO : Should we put a more reasonable arbitrary value ?
        _numMaxContacts = std::numeric_limits<int>::max();
<<<<<<< HEAD
        _nGetEnvManagerCacheClearCount = 100000;
=======
        _rayRadius = 1e-5; //std::numeric_limits<fcl::FCL_REAL>::epsilon();
>>>>>>> 21e7c818
        __description = ":Interface Author: Kenji Maillard\n\nFlexible Collision Library collision checker";

        SETUP_STATISTICS(_statistics, _userdatakey, GetEnv()->GetId());

        // TODO : Consider removing these which could be more harmful than anything else
        RegisterCommand("SetBroadphaseAlgorithm", boost::bind(&FCLCollisionChecker::SetBroadphaseAlgorithmCommand, this, _1, _2), "sets the broadphase algorithm (Naive, SaP, SSaP, IntervalTree, DynamicAABBTree, DynamicAABBTree_Array)");
        RegisterCommand("SetBVHRepresentation", boost::bind(&FCLCollisionChecker::_SetBVHRepresentation, this, _1, _2), "sets the Bouding Volume Hierarchy representation for meshes (AABB, OBB, OBBRSS, RSS, kIDS)");

        RegisterCommand("PrepareRay", boost::bind(&FCLCollisionChecker::_DebugPrepareRay, this, _1, _2), "");
        RAVELOG_VERBOSE_FORMAT("FCLCollisionChecker %s created in env %d", _userdatakey%penv->GetId());

        std::string broadphasealg, bvhrepresentation;
        sinput >> broadphasealg >> bvhrepresentation;
        if( broadphasealg != "" ) {
            _SetBroadphaseAlgorithm(broadphasealg);
        }
        if( bvhrepresentation != "" ) {
            _fclspace->SetBVHRepresentation(bvhrepresentation);
        }
    }

    virtual ~FCLCollisionChecker() {
        RAVELOG_VERBOSE_FORMAT("FCLCollisionChecker %s destroyed in env %d", _userdatakey%GetEnv()->GetId());
        DestroyEnvironment();

#ifdef FCLRAVE_COLLISION_OBJECTS_STATISTICS
        EnvironmentMutex::scoped_lock lock(log_collision_use_mutex);

        FOREACH(itpair, _currentlyused) {
            if(itpair->second > 0) {
                _usestatistics[itpair->first][itpair->second]++;
            }
        }
        std::fstream f("fclrave_collision_use.log", std::fstream::app | std::fstream::out);
        FOREACH(itpair, _usestatistics) {
            f << GetEnv()->GetId() << "|" << _userdatakey << "|" << itpair->first;
            FOREACH(itintpair, itpair->second) {
                f << "|" << itintpair->first << ";" << itintpair->second;            }
            f << std::endl;
        }
        f.close();
#endif
    }

    bool _DebugPrepareRay(ostream& sout, istream& sinput) {
        RAY ray;
        sinput >> ray.pos.x >> ray.pos.y >> ray.pos.z >> ray.dir.x >> ray.dir.y >> ray.dir.z;
        PrepareRay(ray);

        //sout << _ray.getAABB().min_ << _ray.getAABB().max_ << std::endl;
        sout << TransformMatrix(Transform(ConvertQuaternionFromFCL(_ray.getQuatRotation()), ConvertVectorFromFCL(_ray.getTranslation())));
        return true;
    }

    void Clone(InterfaceBaseConstPtr preference, int cloningoptions)
    {
        CollisionCheckerBase::Clone(preference, cloningoptions);
        boost::shared_ptr<FCLCollisionChecker const> r = boost::dynamic_pointer_cast<FCLCollisionChecker const>(preference);
        // We don't clone Kinbody's specific geometry group
        _fclspace->SetGeometryGroup(r->GetGeometryGroup());
        _fclspace->SetBVHRepresentation(r->GetBVHRepresentation());
        _SetBroadphaseAlgorithm(r->GetBroadphaseAlgorithm());

        // We don't want to clone _bIsSelfCollisionChecker since a self collision checker can be created by cloning a environment collision checker
        _options = r->_options;
        _numMaxContacts = r->_numMaxContacts;
        RAVELOG_VERBOSE(str(boost::format("FCL User data cloning env %d into env %d") % r->GetEnv()->GetId() % GetEnv()->GetId()));
    }

    void SetNumMaxContacts(int numMaxContacts) {
        _numMaxContacts = numMaxContacts;
    }

    int GetNumMaxContacts() const {
        return _numMaxContacts;
    }

    void SetGeometryGroup(const std::string& groupname)
    {
#ifdef FCLUSESTATISTICS
        if( _fclspace->SetGeometryGroup(groupname) ) {
            _statistics->NotifyGeometryGroupChanged(groupname);
        }
#else
        _fclspace->SetGeometryGroup(groupname);
#endif
    }

    const std::string& GetGeometryGroup() const
    {
        return _fclspace->GetGeometryGroup();
    }

    void SetBodyGeometryGroup(KinBodyConstPtr pbody, const std::string& groupname)
    {
#ifdef FCLUSESTATISTICS
        if( _fclspace->SetBodyGeometryGroup(pbody, groupname) ) {
            _statistics->NotifyGeometryGroupChanged(groupname);
        }
#else
        _fclspace->SetBodyGeometryGroup(pbody, groupname);
#endif
    }

    const std::string& GetBodyGeometryGroup(KinBodyConstPtr pbody) const
    {
        return _fclspace->GetBodyGeometryGroup(pbody);
    }

    virtual bool SetCollisionOptions(int collision_options)
    {
        _options = collision_options;

        // fcl does not support distance checking for non-spherical BV
        // if distance checking is necessary, kIOS seems to give the best results for collision checking
        if( !!(_options & OpenRAVE::CO_Distance) ) {
            const std::string& bvhrepr = _fclspace->GetBVHRepresentation();
            return ( bvhrepr == "RSS" || bvhrepr == "OBBRSS" || bvhrepr == "kIOS" );
        }

        return true;
    }

    virtual int GetCollisionOptions() const
    {
        return _options;
    }

    virtual void SetTolerance(OpenRAVE::dReal tolerance)
    {
    }


    /// Sets the broadphase algorithm for collision checking
    /// The input algorithm can be one of : Naive, SaP, SSaP, IntervalTree, DynamicAABBTree{,1,2,3}, DynamicAABBTree_Array{,1,2,3}, SpatialHashing
    /// e.g. "SetBroadPhaseAlgorithm DynamicAABBTree"
    bool SetBroadphaseAlgorithmCommand(ostream& sout, istream& sinput)
    {
        std::string algorithm;
        sinput >> algorithm;
        _SetBroadphaseAlgorithm(algorithm);
        return !!sinput;
    }

    void _SetBroadphaseAlgorithm(const std::string &algorithm)
    {
        if(_broadPhaseCollisionManagerAlgorithm == algorithm) {
            return;
        }
        _broadPhaseCollisionManagerAlgorithm = algorithm;
        // TODO : This is broken, the managers should be cleared
        // clear all the current managers
    }

    const std::string & GetBroadphaseAlgorithm() const {
        return _broadPhaseCollisionManagerAlgorithm;
    }

    // TODO : This is becoming really stupid, I should just add optional additional data for DynamicAABBTree
    BroadPhaseCollisionManagerPtr _CreateManagerFromBroadphaseAlgorithm(std::string const &algorithm)
    {
        if(algorithm == "Naive") {
            return boost::make_shared<fcl::NaiveCollisionManager>();
        } else if(algorithm == "SaP") {
            return boost::make_shared<fcl::SaPCollisionManager>();
        } else if(algorithm == "SSaP") {
            return boost::make_shared<fcl::SSaPCollisionManager>();
        } else if(algorithm == "SpatialHashing") {
            throw OPENRAVE_EXCEPTION_FORMAT0("No spatial data provided, spatial hashing needs to be set up  with SetSpatialHashingBroadPhaseAlgorithm", OpenRAVE::ORE_InvalidArguments);
        } else if(algorithm == "IntervalTree") {
            return boost::make_shared<fcl::IntervalTreeCollisionManager>();
        } else if(algorithm == "DynamicAABBTree") {
            return boost::make_shared<fcl::DynamicAABBTreeCollisionManager>();
        } else if(algorithm == "DynamicAABBTree1") {
            boost::shared_ptr<fcl::DynamicAABBTreeCollisionManager> pmanager = boost::make_shared<fcl::DynamicAABBTreeCollisionManager>();
            pmanager->tree_init_level = 1;
            return pmanager;
        } else if(algorithm == "DynamicAABBTree2") {
            boost::shared_ptr<fcl::DynamicAABBTreeCollisionManager> pmanager = boost::make_shared<fcl::DynamicAABBTreeCollisionManager>();
            pmanager->tree_init_level = 2;
            return pmanager;
        } else if(algorithm == "DynamicAABBTree3") {
            boost::shared_ptr<fcl::DynamicAABBTreeCollisionManager> pmanager = boost::make_shared<fcl::DynamicAABBTreeCollisionManager>();
            pmanager->tree_init_level = 3;
            return pmanager;
        } else if(algorithm == "DynamicAABBTree_Array") {
            return boost::make_shared<fcl::DynamicAABBTreeCollisionManager_Array>();
        } else if(algorithm == "DynamicAABBTree1_Array") {
            boost::shared_ptr<fcl::DynamicAABBTreeCollisionManager_Array> pmanager = boost::make_shared<fcl::DynamicAABBTreeCollisionManager_Array>();
            pmanager->tree_init_level = 1;
            return pmanager;
        } else if(algorithm == "DynamicAABBTree2_Array") {
            boost::shared_ptr<fcl::DynamicAABBTreeCollisionManager_Array> pmanager = boost::make_shared<fcl::DynamicAABBTreeCollisionManager_Array>();
            pmanager->tree_init_level = 2;
            return pmanager;
        } else if(algorithm == "DynamicAABBTree3_Array") {
            boost::shared_ptr<fcl::DynamicAABBTreeCollisionManager_Array> pmanager = boost::make_shared<fcl::DynamicAABBTreeCollisionManager_Array>();
            pmanager->tree_init_level = 3;
            return pmanager;
        } else {
            throw OPENRAVE_EXCEPTION_FORMAT("Unknown broad-phase algorithm '%s'.", algorithm, OpenRAVE::ORE_InvalidArguments);
        }
    }

    /// Sets the bounding volume hierarchy representation which can be one of
    /// AABB, OBB, RSS, OBBRSS, kDOP16, kDOP18, kDOP24, kIOS
    /// e.g. "SetBVHRepresentation OBB"
    bool _SetBVHRepresentation(ostream& sout, istream& sinput)
    {
        std::string type;
        sinput >> type;
        _fclspace->SetBVHRepresentation(type);
        return !!sinput;
    }

    std::string const& GetBVHRepresentation() const {
        return _fclspace->GetBVHRepresentation();
    }


    virtual bool InitEnvironment()
    {
        RAVELOG_VERBOSE(str(boost::format("FCL User data initializing %s in env %d") % _userdatakey % GetEnv()->GetId()));
        _bIsSelfCollisionChecker = false;
        vector<KinBodyPtr> vbodies;
        GetEnv()->GetBodies(vbodies);
        FOREACHC(itbody, vbodies) {
            InitKinBody(*itbody);
        }
        return true;
    }

    virtual void DestroyEnvironment()
    {
        RAVELOG_VERBOSE(str(boost::format("FCL User data destroying %s in env %d") % _userdatakey % GetEnv()->GetId()));
        _fclspace->DestroyEnvironment();
    }

    virtual bool InitKinBody(OpenRAVE::KinBodyPtr pbody)
    {
        FCLSpace::KinBodyInfoPtr pinfo = boost::dynamic_pointer_cast<FCLSpace::KinBodyInfo>(pbody->GetUserData(_userdatakey));
        if( !pinfo || pinfo->GetBody() != pbody ) {
            pinfo = _fclspace->InitKinBody(pbody);
        }
        return !pinfo;
    }

    virtual void RemoveKinBody(OpenRAVE::KinBodyPtr pbody)
    {
        // remove body from all the managers
        _bodymanagers.erase(std::make_pair(pbody, (int)0));
        _bodymanagers.erase(std::make_pair(pbody, (int)1));
        FOREACH(itmanager, _envmanagers) {
            itmanager->second->RemoveBody(pbody);
        }
        _fclspace->RemoveUserData(pbody);
    }

    virtual bool CheckCollision(KinBodyConstPtr pbody1, CollisionReportPtr report = CollisionReportPtr())
    {
        START_TIMING_OPT(_statistics, "Body/Env",_options,pbody1->IsRobot());
        // TODO : tailor this case when stuff become stable enough
        return CheckCollision(pbody1, std::vector<KinBodyConstPtr>(), std::vector<LinkConstPtr>(), report);
    }

    virtual bool CheckCollision(KinBodyConstPtr pbody1, KinBodyConstPtr pbody2, CollisionReportPtr report = CollisionReportPtr())
    {
        START_TIMING_OPT(_statistics, "Body/Body",_options,(pbody1->IsRobot() || pbody2->IsRobot()));
        if( !!report ) {
            report->Reset(_options);
        }

        if( pbody1->GetLinks().size() == 0 || !pbody1->IsEnabled() ) {
            return false;
        }

        if( pbody2->GetLinks().size() == 0 || !pbody2->IsEnabled() ) {
            return false;
        }

        if( pbody1->IsAttached(pbody2) ) {
            return false;
        }

        _fclspace->Synchronize(pbody1);
        _fclspace->Synchronize(pbody2);

        // Do we really want to synchronize everything ?
        // We could put the synchronization directly inside GetBodyManager
        BroadPhaseCollisionManagerPtr body1Manager = _GetBodyManager(pbody1, !!(_options & OpenRAVE::CO_ActiveDOFs)), body2Manager = _GetBodyManager(pbody2, false);

        if( !!report && (_options & OpenRAVE::CO_Distance) ) {
            DistanceCallbackData query(shared_checker(), report);
            body1Manager->distance(body2Manager.get(), &query, &FCLCollisionChecker::CheckNarrowPhaseDistance);

            report->minDistance = (dReal)query._minDistance;
            bool bCollision = report->minDistance <= std::numeric_limits<dReal>::epsilon();

            // if there is no collision or no need to gather more data, just return
            if( !bCollision || !(_options & (OpenRAVE::CO_AllLinkCollisions | OpenRAVE::CO_AllGeometryContacts))) {
                return bCollision;
            }
        }

        CollisionCallbackData query(shared_checker(), report);
        ADD_TIMING(_statistics);
        body1Manager->collide(body2Manager.get(), &query, &FCLCollisionChecker::CheckNarrowPhaseCollision);
        return query._bCollision;
    }

    virtual bool CheckCollision(LinkConstPtr plink,CollisionReportPtr report = CollisionReportPtr())
    {
        START_TIMING_OPT(_statistics, "Link/Env",_options,false);
        // TODO : tailor this case when stuff become stable enough
        return CheckCollision(plink, std::vector<KinBodyConstPtr>(), std::vector<LinkConstPtr>(), report);
    }

    virtual bool CheckCollision(LinkConstPtr plink1, LinkConstPtr plink2, CollisionReportPtr report = CollisionReportPtr())
    {
        START_TIMING_OPT(_statistics, "Link/Link",_options,false);
        if( !!report ) {
            report->Reset(_options);
        }

        if( !plink1->IsEnabled() || !plink2->IsEnabled() ) {
            return false;
        }

        _fclspace->Synchronize(plink1->GetParent());
        if( plink1->GetParent() != plink2->GetParent() ) {
            _fclspace->Synchronize(plink2->GetParent());
        }

        CollisionObjectPtr pcollLink1 = _fclspace->GetLinkBV(plink1), pcollLink2 = _fclspace->GetLinkBV(plink2);

<<<<<<< HEAD
        if( _options & OpenRAVE::CO_Distance ) {
            RAVELOG_WARN("fcl doesn't support CO_Distance yet\n");
            return false; // TODO
        } else {
            if( !pcollLink1->getAABB().overlap(pcollLink2->getAABB()) ) {
                return false;
            }
            CollisionCallbackData query(shared_checker(), report);
            ADD_TIMING(_statistics);
            query.bselfCollision = true;  // for ignoring attached information!
            CheckNarrowPhaseCollision(pcollLink1.get(), pcollLink2.get(), &query);
            return query._bCollision;
=======
        if( !!report && (_options & OpenRAVE::CO_Distance) ) {
            DistanceCallbackData query(shared_checker(), report);
            query.bselfCollision = true;
            CheckNarrowPhaseDistance(pcollLink1.get(), pcollLink2.get(), &query, query._minDistance);

            report->minDistance = (dReal)query._minDistance;
            bool bCollision = report->minDistance <= std::numeric_limits<dReal>::epsilon();

            // if there is no collision or no need to gather more data, just return
            if( !bCollision || !(_options & (OpenRAVE::CO_AllLinkCollisions | OpenRAVE::CO_AllGeometryContacts))) {
                return bCollision;
            }
>>>>>>> 21e7c818
        }

        if( !pcollLink1->getAABB().overlap(pcollLink2->getAABB()) ) {
            return false;
        }
        CollisionCallbackData query(shared_checker(), report);
        query.bselfCollision = true;
        ADD_TIMING(_statistics);
        CheckNarrowPhaseCollision(pcollLink1.get(), pcollLink2.get(), &query);
        return query._bCollision;
    }

    virtual bool CheckCollision(LinkConstPtr plink, KinBodyConstPtr pbody,CollisionReportPtr report = CollisionReportPtr())
    {
        START_TIMING_OPT(_statistics, "Link/Body",_options,pbody->IsRobot());

        if( !!report ) {
            report->Reset(_options);
        }

        if( !plink->IsEnabled() ) {
            return false;
        }

        if( pbody->GetLinks().size() == 0 || !pbody->IsEnabled() ) {
            return false;
        }

        if( pbody->IsAttached(plink->GetParent()) ) {
            return false;
        }

        _fclspace->Synchronize(plink->GetParent());

        std::set<KinBodyConstPtr> attachedBodies;
        pbody->GetAttached(attachedBodies);
        FOREACH(itbody, attachedBodies) {
            if( (*itbody)->GetEnvironmentId() ) { // for now GetAttached can hold bodies that are not initialized
                _fclspace->Synchronize(*itbody);
            }
        }

        CollisionObjectPtr pcollLink = _fclspace->GetLinkBV(plink);
        BroadPhaseCollisionManagerPtr bodyManager = _GetBodyManager(pbody, false);

        if( !!report && (_options & OpenRAVE::CO_Distance) ) {
            DistanceCallbackData query(shared_checker(), report);
            bodyManager->distance(pcollLink.get(), &query, &FCLCollisionChecker::CheckNarrowPhaseDistance);

            report->minDistance = (dReal) query._minDistance;
            bool bCollision = report->minDistance <= std::numeric_limits<dReal>::epsilon();

            // if there is no collision or no need to gather more data, just return
            if( !bCollision || !(_options & (OpenRAVE::CO_AllLinkCollisions | OpenRAVE::CO_AllGeometryContacts))) {
                return bCollision;
            }
        }


        CollisionCallbackData query(shared_checker(), report);
        ADD_TIMING(_statistics);
        bodyManager->collide(pcollLink.get(), &query, &FCLCollisionChecker::CheckNarrowPhaseCollision);
        return query._bCollision;
    }

    virtual bool CheckCollision(LinkConstPtr plink, std::vector<KinBodyConstPtr> const &vbodyexcluded, std::vector<LinkConstPtr> const &vlinkexcluded, CollisionReportPtr report = CollisionReportPtr())
    {
        if( !!report ) {
            report->Reset(_options);
        }

        if( !plink->IsEnabled() || find(vlinkexcluded.begin(), vlinkexcluded.end(), plink) != vlinkexcluded.end() ) {
            return false;
        }

<<<<<<< HEAD
        _fclspace->Synchronize();
        CollisionObjectPtr pcollLink = _fclspace->GetLinkBV(plink);
=======

#ifdef FCLUSESTATISTICS
        _statistics->CaptureEnvState(_fclspace->GetEnvBodies(), plink->GetParent(), plink->GetIndex());
#endif // FCLUSESTATISTICS

        CollisionObjectPtr pcollLink = GetLinkBV(plink);
>>>>>>> 21e7c818

        std::set<KinBodyConstPtr> attachedBodies;
        plink->GetParent()->GetAttached(attachedBodies);
        BroadPhaseCollisionManagerPtr envManager = _GetEnvManager(attachedBodies);

<<<<<<< HEAD
        if( _options & OpenRAVE::CO_Distance ) {
            return false;
        }
        else {
            CollisionCallbackData query(shared_checker(), report, vbodyexcluded, vlinkexcluded);
            ADD_TIMING(_statistics);
            envManager->collide(pcollLink.get(), &query, &FCLCollisionChecker::CheckNarrowPhaseCollision);
            return query._bCollision;
=======
        if( !!report && (_options & OpenRAVE::CO_Distance) ) {
            DistanceCallbackData query(shared_checker(), report, vbodyexcluded, vlinkexcluded);
            envManager->distance(pcollLink.get(), &query, &FCLCollisionChecker::CheckNarrowPhaseDistance);

            // The unstable bodies are not contained in the envManager, we need to consider them separately
            FOREACH(itbody, _fclspace->GetUnstableBodies()) {
                if( query._bStopChecking ) {
                    break;
                }

                if( !_fclspace->GetInfo(*itbody) || (*itbody)->IsAttached(plink->GetParent()) ) {
                    continue;
                }
                // seems that activeDOFs are not considered in oderave : the check is done but it will always return true
                BroadPhaseCollisionManagerPtr itbodyManager = GetBodyManager(*itbody, false);
                itbodyManager->distance(pcollLink.get(), &query, &FCLCollisionChecker::CheckNarrowPhaseDistance);
            }

            report->minDistance = (dReal) query._minDistance;
            bool bCollision = report->minDistance <= std::numeric_limits<dReal>::epsilon();

            // if there is no collision or no need to gather more data, just return
            if( !bCollision || !(_options & (OpenRAVE::CO_AllLinkCollisions | OpenRAVE::CO_AllGeometryContacts))) {
                return bCollision;
            }
        }

        CollisionCallbackData query(shared_checker(), report, vbodyexcluded, vlinkexcluded);
        ADD_TIMING(_statistics);
        envManager->collide(pcollLink.get(), &query, &FCLCollisionChecker::CheckNarrowPhaseCollision);

        // The unstable bodies are not contained in the envManager, we need to consider them separately
        FOREACH(itbody, _fclspace->GetUnstableBodies()) {
            if( query._bStopChecking ) {
                return query._bCollision;
            }

            if( !_fclspace->GetInfo(*itbody) || (*itbody)->IsAttached(plink->GetParent()) ) {
                continue;
            }
            // seems that activeDOFs are not considered in oderave : the check is done but it will always return true
            BroadPhaseCollisionManagerPtr itbodyManager = GetBodyManager(*itbody, false);
            itbodyManager->collide(pcollLink.get(), &query, &FCLCollisionChecker::CheckNarrowPhaseCollision);

>>>>>>> 21e7c818
        }

        return query._bCollision;
    }

    virtual bool CheckCollision(KinBodyConstPtr pbody, std::vector<KinBodyConstPtr> const &vbodyexcluded, std::vector<LinkConstPtr> const &vlinkexcluded, CollisionReportPtr report = CollisionReportPtr())
    {
        if( !!report ) {
            report->Reset(_options);
        }

        if( (pbody->GetLinks().size() == 0) || !pbody->IsEnabled() ) {
            return false;
        }

<<<<<<< HEAD
        _fclspace->Synchronize();
        BroadPhaseCollisionManagerPtr bodyManager = _GetBodyManager(pbody, !!(_options & OpenRAVE::CO_ActiveDOFs));
=======
#ifdef FCLUSESTATISTICS
        _statistics->CaptureEnvState(_fclspace->GetEnvBodies(), pbody, -1);
#endif // FCLUSESTATISTICS

        BroadPhaseCollisionManagerPtr bodyManager = GetBodyManager(pbody, _options & OpenRAVE::CO_ActiveDOFs);
>>>>>>> 21e7c818

        std::set<KinBodyConstPtr> attachedBodies;
        pbody->GetAttached(attachedBodies);
        BroadPhaseCollisionManagerPtr envManager = _GetEnvManager(attachedBodies);

<<<<<<< HEAD
        if( _options & OpenRAVE::CO_Distance ) {
            RAVELOG_WARN("fcl doesn't support CO_Distance yet\n");
            return false; // TODO
        } else {
            CollisionCallbackData query(shared_checker(), report, vbodyexcluded, vlinkexcluded);
            ADD_TIMING(_statistics);
            envManager->collide(bodyManager.get(), &query, &FCLCollisionChecker::CheckNarrowPhaseCollision);
            return query._bCollision;
=======
        if( !!report && (_options & OpenRAVE::CO_Distance) ) {
            DistanceCallbackData query(shared_checker(), report, vbodyexcluded, vlinkexcluded);
            envManager->distance(bodyManager.get(), &query, &FCLCollisionChecker::CheckNarrowPhaseDistance);

            // The unstable bodies are not contained in the envManager, we need to consider them separately
            FOREACH(itbody, _fclspace->GetUnstableBodies()) {
                if( query._bStopChecking ) {
                    break;
                }

                if( !_fclspace->GetInfo(*itbody) || (pbody)->IsAttached(*itbody) ) {
                    continue;
                }
                // seems that activeDOFs are not considered in oderave : the check is done but it will always return true
                BroadPhaseCollisionManagerPtr itbodyManager = GetBodyManager(*itbody, false);
                itbodyManager->distance(bodyManager.get(), &query, &FCLCollisionChecker::CheckNarrowPhaseDistance);
            }

            report->minDistance = (dReal) query._minDistance;
            bool bCollision = report->minDistance <= std::numeric_limits<dReal>::epsilon();

            // if there is no collision or no need to gather more data, just return
            if( !bCollision || !(_options & (OpenRAVE::CO_AllLinkCollisions | OpenRAVE::CO_AllGeometryContacts))) {
                return bCollision;
            }
>>>>>>> 21e7c818
        }

        CollisionCallbackData query(shared_checker(), report, vbodyexcluded, vlinkexcluded);
        ADD_TIMING(_statistics);
        envManager->collide(bodyManager.get(), &query, &FCLCollisionChecker::CheckNarrowPhaseCollision);

        // The robots are not contained in the envManager, we need to consider them separately
        FOREACH(itbody, _fclspace->GetUnstableBodies()) {
            if( query._bStopChecking ) {
                return query._bCollision;
            }

            if( !_fclspace->GetInfo(*itbody) || (*itbody)->IsAttached(pbody) ) {
                continue;
            }
            // seems that activeDOFs are not considered in oderave : the check is done but it will always return true
            BroadPhaseCollisionManagerPtr itbodyManager = GetBodyManager(*itbody, false);
            itbodyManager->collide(bodyManager.get(), &query, &FCLCollisionChecker::CheckNarrowPhaseCollision);
        }

        return query._bCollision;
    }

    virtual bool CheckCollision(RAY const &ray, LinkConstPtr plink,CollisionReportPtr report = CollisionReportPtr())
    {

        if( !!report ) {
            report->Reset(_options);
        }

        if( !plink->IsEnabled() ) {
            return false;
        }

        PrepareRay(ray);
        RayCollisionCallbackData query(shared_checker(), report, ray.pos);
        CheckNarrowPhaseRayCollision(GetLinkBV(plink).get(), &_ray, &query);
        return query._bCollision;
    }

    virtual bool CheckCollision(RAY const &ray, KinBodyConstPtr pbody, CollisionReportPtr report = CollisionReportPtr())
    {

        if( !!report ) {
            report->Reset(_options);
        }

        if( pbody->GetLinks().size() == 0 || !pbody->IsEnabled() ) {
            return false;
        }

        PrepareRay(ray);
        BroadPhaseCollisionManagerPtr bodyManager = GetBodyManager(pbody, _options & OpenRAVE::CO_ActiveDOFs);
        RayCollisionCallbackData query(shared_checker(), report, ray.pos);
        bodyManager->collide(&_ray, &query, &FCLCollisionChecker::CheckNarrowPhaseRayCollision);
        return query._bCollision;
    }

    virtual bool CheckCollision(RAY const &ray, CollisionReportPtr report = CollisionReportPtr())
    {
        if( !!report ) {
            report->Reset(_options);
        }

        PrepareRay(ray);
        std::set<KinBodyConstPtr> empty;
        BroadPhaseCollisionManagerPtr envManager = GetEnvManager(empty);
        RayCollisionCallbackData query(shared_checker(), report, ray.pos);
        envManager->collide(&_ray, &query, &FCLCollisionChecker::CheckNarrowPhaseRayCollision);

        // The unstable bodies are not contained in the envManager, we need to consider them separately
        FOREACH(itbody, _fclspace->GetUnstableBodies()) {
            if( query._bStopChecking ) {
                return query._bCollision;
            }

            if( !_fclspace->GetInfo(*itbody) || !(*itbody)->IsEnabled() ) {
                continue;
            }
            BroadPhaseCollisionManagerPtr itbodyManager = GetBodyManager(*itbody, false);
            itbodyManager->collide(&_ray, &query, &FCLCollisionChecker::CheckNarrowPhaseRayCollision);

        }

        return query._bCollision;
    }

    virtual bool CheckStandaloneSelfCollision(KinBodyConstPtr pbody, CollisionReportPtr report = CollisionReportPtr())
    {
        START_TIMING_OPT(_statistics, "BodySelf",_options,pbody->IsRobot());
        if( !!report ) {
            report->Reset(_options);
        }

        if( pbody->GetLinks().size() <= 1 ) {
            return false;
        }

        // We only want to consider the enabled links
        int adjacentOptions = KinBody::AO_Enabled;
        if( (_options & OpenRAVE::CO_ActiveDOFs) && pbody->IsRobot() ) {
            adjacentOptions |= KinBody::AO_ActiveDOFs;
        }

        const std::set<int> &nonadjacent = pbody->GetNonAdjacentLinks(adjacentOptions);
        // We need to synchronize after calling GetNonAdjacentLinks since it can move pbody even if it is const
        _fclspace->Synchronize(pbody);//->GetLinks()[index1], pLINK1);

        if( !!report && (_options & OpenRAVE::CO_Distance) ) {
            DistanceCallbackData query(shared_checker(), report);
            query.bselfCollision = true;
            KinBodyInfoPtr pinfo = _fclspace->GetInfo(pbody);
            FOREACH(itset, nonadjacent) {
                size_t index1 = *itset&0xffff, index2 = *itset>>16;
                // We don't need to check if the links are enabled since we got adjacency information with AO_Enabled
                LinkInfoPtr pLINK1 = pinfo->vlinks[index1], pLINK2 = pinfo->vlinks[index2];
<<<<<<< HEAD
                FOREACH(itgeom1, pLINK1->vgeoms) {
                    FOREACH(itgeom2, pLINK2->vgeoms) {
                        CheckNarrowPhaseGeomCollision((*itgeom1).second.get(), (*itgeom2).second.get(), &query);
                        if( query._bStopChecking ) {
                            return query._bCollision;
                        }
=======
                CheckNarrowPhaseDistance(pLINK1->linkBV.second.get(), pLINK2->linkBV.second.get(), &query, query._minDistance);
                if( query._bStopChecking ) {
                    break;
                }
            }

            report->minDistance = (dReal) query._minDistance;
            bool bCollision = report->minDistance <= std::numeric_limits<dReal>::epsilon();

            // if there is no collision or no need to gather more data, just return
            if( !bCollision || !(_options & (OpenRAVE::CO_AllLinkCollisions | OpenRAVE::CO_AllGeometryContacts))) {
                return bCollision;
            }
        }

        CollisionCallbackData query(shared_checker(), report);
        ADD_TIMING(_statistics);
        query.bselfCollision = true;

        KinBodyInfoPtr pinfo = _fclspace->GetInfo(pbody);
        FOREACH(itset, nonadjacent) {
            size_t index1 = *itset&0xffff, index2 = *itset>>16;
            // We don't need to check if the links are enabled since we got adjacency information with AO_Enabled
            LinkInfoPtr pLINK1 = pinfo->vlinks[index1], pLINK2 = pinfo->vlinks[index2];
            _fclspace->SynchronizeGeometries(pbody->GetLinks()[index1], pLINK1);
            _fclspace->SynchronizeGeometries(pbody->GetLinks()[index2], pLINK2);
            FOREACH(itgeom1, pLINK1->vgeoms) {
                FOREACH(itgeom2, pLINK2->vgeoms) {
                    CheckNarrowPhaseGeomCollision((*itgeom1).second.get(), (*itgeom2).second.get(), &query);
                    if( query._bStopChecking ) {
                        return query._bCollision;
>>>>>>> 21e7c818
                    }
                }
            }
        }
        return query._bCollision;
    }

    virtual bool CheckStandaloneSelfCollision(LinkConstPtr plink, CollisionReportPtr report = CollisionReportPtr())
    {
        START_TIMING_OPT(_statistics, "LinkSelf",_options,false);
        if( !!report ) {
            report->Reset(_options);
        }

        KinBodyPtr pbody = plink->GetParent();
        if( pbody->GetLinks().size() <= 1 ) {
            return false;
        }

        // We only want to consider the enabled links
        int adjacentOptions = KinBody::AO_Enabled;
        if( (_options & OpenRAVE::CO_ActiveDOFs) && pbody->IsRobot() ) {
            adjacentOptions |= KinBody::AO_ActiveDOFs;
        }

        const std::set<int> &nonadjacent = pbody->GetNonAdjacentLinks(adjacentOptions);
        // We need to synchronize after calling GetNonAdjacentLinks since it can move pbody evn if it is const
        _fclspace->Synchronize(pbody);//->GetLinks()[index2], pLINK2);

        if( !!report && (_options & OpenRAVE::CO_Distance) ) {
            DistanceCallbackData query(shared_checker(), report);
            query.bselfCollision = true;
            KinBodyInfoPtr pinfo = _fclspace->GetInfo(pbody);
            FOREACH(itset, nonadjacent) {
<<<<<<< HEAD
                int index1 = *itset&0xffff, index2 = *itset>>16;
                if( plink->GetIndex() == index1 || plink->GetIndex() == index2 ) {
                    LinkInfoPtr pLINK1 = pinfo->vlinks[index1], pLINK2 = pinfo->vlinks[index2];
                    FOREACH(itgeom1, pLINK1->vgeoms) {
                        FOREACH(itgeom2, pLINK2->vgeoms) {
                            CheckNarrowPhaseGeomCollision((*itgeom1).second.get(), (*itgeom2).second.get(), &query);
                            if( query._bStopChecking ) {
                                return query._bCollision;
                            }
=======
                size_t index1 = *itset&0xffff, index2 = *itset>>16;
                if( plink->GetIndex() != index1 && plink->GetIndex() != index2 ) {
                    continue;
                }
                // We don't need to check if the links are enabled since we got adjacency information with AO_Enabled
                LinkInfoPtr pLINK1 = pinfo->vlinks[index1], pLINK2 = pinfo->vlinks[index2];
                CheckNarrowPhaseDistance(pLINK1->linkBV.second.get(), pLINK2->linkBV.second.get(), &query, query._minDistance);
                if( query._bStopChecking ) {
                    break;
                }
            }

            report->minDistance = (dReal) query._minDistance;
            bool bCollision = report->minDistance <= std::numeric_limits<dReal>::epsilon();

            // if there is no collision or no need to gather more data, just return
            if( !bCollision || !(_options & (OpenRAVE::CO_AllLinkCollisions | OpenRAVE::CO_AllGeometryContacts))) {
                return bCollision;
            }
        }

        CollisionCallbackData query(shared_checker(), report);
        ADD_TIMING(_statistics);
        query.bselfCollision = true;
        KinBodyInfoPtr pinfo = _fclspace->GetInfo(pbody);
        FOREACH(itset, nonadjacent) {
            int index1 = *itset&0xffff, index2 = *itset>>16;
            if( plink->GetIndex() == index1 || plink->GetIndex() == index2 ) {
                LinkInfoPtr pLINK1 = pinfo->vlinks[index1], pLINK2 = pinfo->vlinks[index2];
                _fclspace->SynchronizeGeometries(pbody->GetLinks()[index1], pLINK1);
                _fclspace->SynchronizeGeometries(pbody->GetLinks()[index2], pLINK2);
                FOREACH(itgeom1, pLINK1->vgeoms) {
                    FOREACH(itgeom2, pLINK2->vgeoms) {
                        CheckNarrowPhaseGeomCollision((*itgeom1).second.get(), (*itgeom2).second.get(), &query);
                        if( query._bStopChecking ) {
                            return query._bCollision;
>>>>>>> 21e7c818
                        }
                    }
                }
            }
        }
        return query._bCollision;
    }


private:
    inline boost::shared_ptr<FCLCollisionChecker> shared_checker() {
        return boost::dynamic_pointer_cast<FCLCollisionChecker>(shared_from_this());
    }

    static bool CheckNarrowPhaseCollision(fcl::CollisionObject *o1, fcl::CollisionObject *o2, void *data) {
        CollisionCallbackData* pcb = static_cast<CollisionCallbackData *>(data);
        return pcb->_pchecker->CheckNarrowPhaseCollision(o1, o2, pcb);
    }

    bool CheckNarrowPhaseCollision(fcl::CollisionObject *o1, fcl::CollisionObject *o2, CollisionCallbackData* pcb)
    {
        if( pcb->_bStopChecking ) {
            return true;     // don't test anymore
        }

        LinkConstPtr plink1 = GetCollisionLink(*o1), plink2 = GetCollisionLink(*o2);

        if( !plink1 || !plink2 ) {
            return false;
        }

        // Proceed to the next if the links are attached or not enabled
        if( !plink1->IsEnabled() || !plink2->IsEnabled() ) {
            return false;
        }

        if( !pcb->bselfCollision && plink1->GetParent()->IsAttached(KinBodyConstPtr(plink2->GetParent())) ) {
            return false;
        }

        if( IsIn<KinBodyConstPtr>(plink1->GetParent(), pcb->_vbodyexcluded) ||
            IsIn<KinBodyConstPtr>(plink2->GetParent(), pcb->_vbodyexcluded) ||
            IsIn<LinkConstPtr>(plink1, pcb->_vlinkexcluded) ||
            IsIn<LinkConstPtr>(plink2, pcb->_vlinkexcluded) ) {
            return false;
        }

        LinkInfoPtr pLINK1 = _fclspace->GetLinkInfo(plink1), pLINK2 = _fclspace->GetLinkInfo(plink2);

        //RAVELOG_INFO_FORMAT("link %s:%s with %s:%s", plink1->GetParent()->GetName()%plink1->GetName()%plink2->GetParent()->GetName()%plink2->GetName());
        FOREACH(itgeompair1, pLINK1->vgeoms) {
            FOREACH(itgeompair2, pLINK2->vgeoms) {
                if( itgeompair1->second->getAABB().overlap(itgeompair2->second->getAABB()) ) {
                    CheckNarrowPhaseGeomCollision(itgeompair1->second.get(), itgeompair2->second.get(), pcb);
                    if( pcb->_bStopChecking ) {
                        return true;
                    }
                }
            }
        }

        if( pcb->_bCollision && !(_options & OpenRAVE::CO_AllLinkCollisions) ) {
            pcb->_bStopChecking = true; // stop checking collision
        }

        return pcb->_bStopChecking;
    }

    static bool CheckNarrowPhaseGeomCollision(fcl::CollisionObject *o1, fcl::CollisionObject *o2, void *data) {
        CollisionCallbackData* pcb = static_cast<CollisionCallbackData *>(data);
        return pcb->_pchecker->CheckNarrowPhaseGeomCollision(o1, o2, pcb);
    }

    bool CheckNarrowPhaseGeomCollision(fcl::CollisionObject *o1, fcl::CollisionObject *o2, CollisionCallbackData* pcb)
    {
        if( pcb->_bStopChecking ) {
            return true; // don't test anymore
        }

        pcb->_result.clear();

#ifdef NARROW_COLLISION_CACHING
        CollisionPair collpair = MakeCollisionPair(o1, o2);
        NarrowCollisionCache::iterator it = mCollisionCachedGuesses.find(collpair);
        if( it != mCollisionCachedGuesses.end() ) {
            pcb->_request.cached_gjk_guess = it->second;
        } else {
            // Is there anything more intelligent we could do there with the collision objects AABB ?
            pcb->_request.cached_gjk_guess = fcl::Vec3f(1,0,0);
        }
#endif

        size_t numContacts = fcl::collide(o1, o2, pcb->_request, pcb->_result);

#ifdef NARROW_COLLISION_CACHING
        mCollisionCachedGuesses[collpair] = pcb->_result.cached_gjk_guess;
#endif

        if( numContacts > 0 ) {

            if( !!pcb->_report ) {
                LinkConstPtr plink1 = GetCollisionLink(*o1), plink2 = GetCollisionLink(*o2);

                // these should be useless, just to make sure I haven't messed up
                BOOST_ASSERT( plink1 && plink2 );
                BOOST_ASSERT( plink1->IsEnabled() && plink2->IsEnabled() );
                BOOST_ASSERT( pcb->bselfCollision || !plink1->GetParent()->IsAttached(KinBodyConstPtr(plink2->GetParent())) );

                _reportcache.Reset(_options);
                _reportcache.plink1 = plink1;
                _reportcache.plink2 = plink2;

                // TODO : eliminate the contacts points (insertion sort (std::lower) + binary_search ?) duplicated
                // How comes that there are duplicated contacts points ?
                if( _options & (OpenRAVE::CO_Contacts | OpenRAVE::CO_AllGeometryContacts) ) {
                    _reportcache.contacts.resize(numContacts);
                    for(size_t i = 0; i < numContacts; ++i) {
                        fcl::Contact const &c = pcb->_result.getContact(i);
                        _reportcache.contacts[i] = CollisionReport::CONTACT(ConvertVectorFromFCL(c.pos), ConvertVectorFromFCL(c.normal), c.penetration_depth);
                    }
                }


                if( pcb->_bHasCallbacks ) {
                    OpenRAVE::CollisionAction action = OpenRAVE::CA_DefaultAction;
                    CollisionReportPtr preport(&_reportcache, OpenRAVE::utils::null_deleter());
                    FOREACH(callback, pcb->GetCallbacks()) {
                        action = (*callback)(preport, false);
                        if( action == OpenRAVE::CA_Ignore ) {
                            return false;
                        }
                    }
                }

                pcb->_report->plink1 = _reportcache.plink1;
                pcb->_report->plink2 = _reportcache.plink2;
                if( pcb->_report->contacts.size() == 0) {
                    pcb->_report->contacts.swap(_reportcache.contacts);
                } else {
                    pcb->_report->contacts.reserve(pcb->_report->contacts.size() + numContacts);
                    copy(_reportcache.contacts.begin(),_reportcache.contacts.end(), back_inserter(pcb->_report->contacts));
                }

                if( _options & OpenRAVE::CO_AllLinkCollisions ) {
                    // We maintain vLinkColliding ordered
                    LinkPair linkPair = MakeLinkPair(plink1, plink2);
                    typedef std::vector< std::pair< LinkConstPtr, LinkConstPtr > >::iterator PairIterator;
                    PairIterator end = pcb->_report->vLinkColliding.end(), first = std::lower_bound(pcb->_report->vLinkColliding.begin(), end, linkPair);
                    if( first == end || *first != linkPair ) {
                        pcb->_report->vLinkColliding.insert(first, linkPair);
                    }
                }

                pcb->_bCollision = true;
                if( !(_options & (OpenRAVE::CO_AllLinkCollisions | OpenRAVE::CO_AllGeometryContacts)) ) {
                    pcb->_bStopChecking = true; // stop checking collision
                }
                return pcb->_bStopChecking;
            }

            pcb->_bCollision = true;
            pcb->_bStopChecking = true; // since the report is NULL, there is no reason to continue
            return pcb->_bStopChecking;
        }

        return false; // keep checking collision
    }

    static bool CheckNarrowPhaseDistance(fcl::CollisionObject *o1, fcl::CollisionObject *o2, void *data, fcl::FCL_REAL& minDistance)
    {
        DistanceCallbackData* pcb = static_cast<DistanceCallbackData*>(data);
        return pcb->_pchecker->CheckNarrowPhaseDistance(o1, o2, pcb, minDistance);
    }

    bool CheckNarrowPhaseDistance(fcl::CollisionObject *o1, fcl::CollisionObject *o2, DistanceCallbackData* pcb, fcl::FCL_REAL& minDistance)
    {
        if( pcb->_bStopChecking ) {
            return true;     // don't test anymore
        }

        LinkConstPtr plink1 = GetCollisionLink(*o1), plink2 = GetCollisionLink(*o2);

        if( !plink1 || !plink2 ) {
            return false;
        }

        // Proceed to the next if the links are attached or not enabled
        if( !plink1->IsEnabled() || !plink2->IsEnabled() ) {
            return false;
        }

        if( !pcb->bselfCollision && plink1->GetParent()->IsAttached(KinBodyConstPtr(plink2->GetParent())) ) {
            return false;
        }

        if( IsIn<KinBodyConstPtr>(plink1->GetParent(), pcb->_vbodyexcluded) || IsIn<KinBodyConstPtr>(plink2->GetParent(), pcb->_vbodyexcluded) || IsIn<LinkConstPtr>(plink1, pcb->_vlinkexcluded) || IsIn<LinkConstPtr>(plink2, pcb->_vlinkexcluded) ) {
            return false;
        }

        LinkInfoPtr pLINK1 = GetLinkInfo(plink1), pLINK2 = GetLinkInfo(plink2);

        FOREACH(itgeompair1, pLINK1->vgeoms) {
            FOREACH(itgeompair2, pLINK2->vgeoms) {
                CheckNarrowPhaseGeomDistance(itgeompair1->second.get(), itgeompair2->second.get(), pcb);
                if( pcb->_bStopChecking ) {
                    minDistance = pcb->_minDistance;
                    return true;
                }
            }
        }

        minDistance = pcb->_minDistance;
        return pcb->_bStopChecking;
    }


    void CheckNarrowPhaseGeomDistance(fcl::CollisionObject *o1, fcl::CollisionObject *o2,DistanceCallbackData* pcb) {
        pcb->_result.clear();
        fcl::FCL_REAL dist = fcl::distance(o1, o2, pcb->_request, pcb->_result);
        if( dist < pcb->_minDistance ) {
            pcb->_minDistance = dist;

            pcb->_report->plink1 = GetCollisionLink(*o1);
            pcb->_report->plink2 = GetCollisionLink(*o2);

            //It would almost make sense to use the CONTACT structure to report nearest points but it not really hygenic...
            //if( pcb->_report->_options & OpenRAVE::CO_Contacts ) {
            //  CollisionReport::CONTACT(ConvertVectorFromFCL(c.pos), ConvertVectorFromFCL(c.normal), c.penetration_depth);
            //}

            if( dist <= std::numeric_limits<fcl::FCL_REAL>::epsilon() ) {
                // Should we call the collision callbacks here ?
                pcb->_bStopChecking = true;
            }
        }
    }


    static bool CheckNarrowPhaseRayCollision(fcl::CollisionObject* o1, fcl::CollisionObject* ray, void* data) {
        RayCollisionCallbackData* pcb = static_cast<RayCollisionCallbackData*>(data);
        return pcb->_pchecker->CheckNarrowPhaseRayCollision(o1, ray, pcb);
    }

    bool CheckNarrowPhaseRayCollision(fcl::CollisionObject* o1, fcl::CollisionObject* ray, RayCollisionCallbackData* pcb) {
        BOOST_ASSERT(ray == &_ray);

        if( pcb->_bStopChecking ) {
            return true;
        }

        LinkConstPtr plink = GetCollisionLink(*o1);

        if( !plink || !plink->IsEnabled() ) {
            return false;
        }

        LinkInfoPtr pLINK = GetLinkInfo(plink);

        FOREACH(itgeompair, pLINK->vgeoms) {
            if(itgeompair->second->getAABB().overlap(_ray.getAABB())) {
                pcb->_result.clear();
                std::size_t numContacts = fcl::collide(itgeompair->second.get(), ray, pcb->_request, pcb->_result);
                if( numContacts > 0 ) {
                    // TODO : Should I call the collision callbacks ?
                    pcb->_bCollision = true;

                    if( _options & OpenRAVE::CO_RayAnyHit ) {
                        pcb->_bStopChecking = true;
                        if( !!pcb->_report ) {
                            pcb->_report->plink1 = plink;
                        }
                        return true;
                    } else {
                        for( size_t i = 0; i < numContacts; ++i) {
                            const fcl::Contact& c = pcb->_result.getContact(i);
                            dReal squaredDistance = (ConvertVectorFromFCL(c.pos) - pcb->_origin).lengthsqr3();
                            if( squaredDistance < pcb->_currentSquaredDistance ) {
                                pcb->_currentSquaredDistance = squaredDistance;
                                if( !!pcb->_report ) {
                                    pcb->_report->plink1 = plink;
                                    pcb->_report->contacts.resize(1);
                                    pcb->_report->contacts[0] = CollisionReport::CONTACT(ConvertVectorFromFCL(c.pos), ConvertVectorFromFCL(c.normal), c.penetration_depth);
                                }
                            }
                        }
                    }
                }
            }
        }

        return false;
    }

#ifdef NARROW_COLLISION_CACHING
    static CollisionPair MakeCollisionPair(fcl::CollisionObject* o1, fcl::CollisionObject* o2)
    {
        if( o1 < o2 ) {
            return make_pair(o1, o2);
        } else {
            return make_pair(o2, o1);
        }
    }
#endif

    static LinkPair MakeLinkPair(LinkConstPtr plink1, LinkConstPtr plink2)
    {
        if( plink1.get() < plink2.get() ) {
            return make_pair(plink1, plink2);
        } else {
            return make_pair(plink2, plink1);
        }
    }

    LinkConstPtr GetCollisionLink(const fcl::CollisionObject &collObj) {
        FCLSpace::KinBodyInfo::LINK *link_raw = static_cast<FCLSpace::KinBodyInfo::LINK *>(collObj.getUserData());
        if( !!link_raw ) {
            LinkConstPtr plink = link_raw->GetLink();
            if( !plink ) {
                RAVELOG_WARN_FORMAT("The link %s was lost from fclspace", link_raw->bodylinkname);
            }
            return plink;
        }
        RAVELOG_WARN("fcl collision object does not have a link attached");
        return LinkConstPtr();
    }

    inline BroadPhaseCollisionManagerPtr _CreateManager() {
        return _CreateManagerFromBroadphaseAlgorithm(_broadPhaseCollisionManagerAlgorithm);
    }

    BroadPhaseCollisionManagerPtr _GetBodyManager(KinBodyConstPtr pbody, bool bactiveDOFs)
    {
        BODYMANAGERSMAP::iterator it = _bodymanagers.find(std::make_pair(pbody, (int)bactiveDOFs));
        if( it == _bodymanagers.end() ) {
            FCLCollisionManagerInstancePtr p(new FCLCollisionManagerInstance(*_fclspace, _CreateManager()));
            p->InitBodyManager(pbody, bactiveDOFs);
            it = _bodymanagers.insert(BODYMANAGERSMAP::value_type(std::make_pair(pbody, (int)bactiveDOFs), p)).first;
        }

        it->second->Synchronize();
        //it->second->PrintStatus(OpenRAVE::Level_Info);
        return it->second->GetManager();
    }

<<<<<<< HEAD
    BroadPhaseCollisionManagerPtr _GetEnvManager(const std::set<KinBodyConstPtr>& excludedbodies)
    {
        std::set<int> setExcludeBodyIds; ///< any
        FOREACH(itbody, excludedbodies) {
            setExcludeBodyIds.insert((*itbody)->GetEnvironmentId());
        }
=======
    void PrepareRay(const RAY& ray) {
        dReal dirNorm = MATH_SQRT(ray.dir.lengthsqr3());
        _pRayGeometry = std::make_shared<fcl::Capsule>(_rayRadius, (fcl::FCL_REAL)dirNorm);
        _ray = fcl::CollisionObject(_pRayGeometry);
        _ray.setTranslation(ConvertVectorToFCL(ray.pos + 0.5f*ray.dir));

        // If the ray is not aligned along the z-axis, we need to compute its rotation wrt the z-axis
        if( MATH_FABS(ray.dir.x) > _rayRadius || MATH_FABS(ray.dir.y) > _rayRadius ) {
            dReal epsilon = std::numeric_limits<dReal>::epsilon();
            Vector dir = ray.dir, up(0,0,1);
            if ( dirNorm < 1 - epsilon || dirNorm > 1 + epsilon ) {
                dir = (1/dirNorm) * ray.dir;
            }
            Vector s = dir.cross(up).normalize3();
            Vector upn = dir.cross(s).normalize3();
            _ray.setRotation(fcl::Matrix3f(ConvertVectorToFCL(s), ConvertVectorToFCL(upn), ConvertVectorToFCL(dir)).transpose());
        }
        _ray.computeAABB();
    }
>>>>>>> 21e7c818

        // check the cache and cleanup any unused environments
        if( --_nGetEnvManagerCacheClearCount < 0 ) {
            uint32_t curtime = OpenRAVE::utils::GetMilliTime();
            _nGetEnvManagerCacheClearCount = 100000;
            std::map<std::set<int>, FCLCollisionManagerInstancePtr>::iterator it = _envmanagers.begin();
            while(it != _envmanagers.end()) {
                if( (it->second->GetLastSyncTimeStamp() - curtime) > 10000 ) {
                    _envmanagers.erase(it++);
                }
                else {
                    ++it;
                }
            }
        }

        std::map<std::set<int>, FCLCollisionManagerInstancePtr>::iterator it = _envmanagers.find(setExcludeBodyIds);
        if( it == _envmanagers.end() ) {
            FCLCollisionManagerInstancePtr p(new FCLCollisionManagerInstance(*_fclspace, _CreateManager()));
            p->InitEnvironment(excludedbodies);
            it = _envmanagers.insert(std::map<std::set<int>, FCLCollisionManagerInstancePtr>::value_type(setExcludeBodyIds, p)).first;
        }
        it->second->EnsureBodies(_fclspace->GetEnvBodies());
        it->second->Synchronize();
        //it->second->PrintStatus(OpenRAVE::Level_Info);
        return it->second->GetManager();
    }

    int _options;
    boost::shared_ptr<FCLSpace> _fclspace;
    int _numMaxContacts;
    std::string _userdatakey;
    std::string _broadPhaseCollisionManagerAlgorithm; ///< broadphase algorithm to use to create a manager. tested: Naive, DynamicAABBTree2

<<<<<<< HEAD
    typedef std::map< std::pair<KinBodyConstPtr, int> , FCLCollisionManagerInstancePtr> BODYMANAGERSMAP; ///< Maps pairs of (body, bactiveDOFs) to oits manager
    BODYMANAGERSMAP _bodymanagers; ///< managers for each of the individual bodies. each manager should be called with InitBodyManager.
    //std::map<KinBodyPtr, FCLCollisionManagerInstancePtr> _activedofbodymanagers; ///< managers for each of the individual bodies specifically when active DOF is used. each manager should be called with InitBodyManager
    std::map< std::set<int>, FCLCollisionManagerInstancePtr> _envmanagers;
    int _nGetEnvManagerCacheClearCount; ///< count down until cache can be cleared
=======
    fcl::FCL_REAL _rayRadius;
    CollisionGeometryPtr _pRayGeometry;
    fcl::CollisionObject _ray;

    std::string _broadPhaseCollisionManagerAlgorithm;
    boost::shared_ptr<SpatialHashData> _spatialHashData;
>>>>>>> 21e7c818

#ifdef FCLRAVE_COLLISION_OBJECTS_STATISTICS
    std::map<fcl::CollisionObject*, int> _currentlyused;
    std::map<fcl::CollisionObject*, std::map<int, int> > _usestatistics;
#endif

#ifdef NARROW_COLLISION_CACHING
    NarrowCollisionCache mCollisionCachedGuesses;
#endif

#ifdef FCLUSESTATISTICS
    FCLStatisticsPtr _statistics;
#endif

    // In order to reduce allocations during collision checking

    CollisionReport _reportcache;

    bool _bIsSelfCollisionChecker; // Currently not used
};

} // fclrave

#endif<|MERGE_RESOLUTION|>--- conflicted
+++ resolved
@@ -216,22 +216,15 @@
     };
 
     FCLCollisionChecker(OpenRAVE::EnvironmentBasePtr penv, std::istream& sinput)
-<<<<<<< HEAD
-        : OpenRAVE::CollisionCheckerBase(penv), _broadPhaseCollisionManagerAlgorithm("DynamicAABBTree2"), _bIsSelfCollisionChecker(true) // DynamicAABBTree2 should be slightly faster than Naive
-=======
-        : OpenRAVE::CollisionCheckerBase(penv), _bIsSelfCollisionChecker(true), _ray(CollisionGeometryPtr()), _broadPhaseCollisionManagerAlgorithm("DynamicAABBTree2")
->>>>>>> 21e7c818
+      : OpenRAVE::CollisionCheckerBase(penv), _broadPhaseCollisionManagerAlgorithm("DynamicAABBTree2"), _ray(CollisionGeometryPtr()), _bIsSelfCollisionChecker(true) // DynamicAABBTree2 should be slightly faster than Naive
     {
         _userdatakey = std::string("fclcollision") + boost::lexical_cast<std::string>(this);
         _fclspace.reset(new FCLSpace(penv, _userdatakey));
         _options = 0;
         // TODO : Should we put a more reasonable arbitrary value ?
         _numMaxContacts = std::numeric_limits<int>::max();
-<<<<<<< HEAD
         _nGetEnvManagerCacheClearCount = 100000;
-=======
         _rayRadius = 1e-5; //std::numeric_limits<fcl::FCL_REAL>::epsilon();
->>>>>>> 21e7c818
         __description = ":Interface Author: Kenji Maillard\n\nFlexible Collision Library collision checker";
 
         SETUP_STATISTICS(_statistics, _userdatakey, GetEnv()->GetId());
@@ -567,20 +560,6 @@
 
         CollisionObjectPtr pcollLink1 = _fclspace->GetLinkBV(plink1), pcollLink2 = _fclspace->GetLinkBV(plink2);
 
-<<<<<<< HEAD
-        if( _options & OpenRAVE::CO_Distance ) {
-            RAVELOG_WARN("fcl doesn't support CO_Distance yet\n");
-            return false; // TODO
-        } else {
-            if( !pcollLink1->getAABB().overlap(pcollLink2->getAABB()) ) {
-                return false;
-            }
-            CollisionCallbackData query(shared_checker(), report);
-            ADD_TIMING(_statistics);
-            query.bselfCollision = true;  // for ignoring attached information!
-            CheckNarrowPhaseCollision(pcollLink1.get(), pcollLink2.get(), &query);
-            return query._bCollision;
-=======
         if( !!report && (_options & OpenRAVE::CO_Distance) ) {
             DistanceCallbackData query(shared_checker(), report);
             query.bselfCollision = true;
@@ -593,7 +572,6 @@
             if( !bCollision || !(_options & (OpenRAVE::CO_AllLinkCollisions | OpenRAVE::CO_AllGeometryContacts))) {
                 return bCollision;
             }
->>>>>>> 21e7c818
         }
 
         if( !pcollLink1->getAABB().overlap(pcollLink2->getAABB()) ) {
@@ -669,50 +647,21 @@
             return false;
         }
 
-<<<<<<< HEAD
-        _fclspace->Synchronize();
-        CollisionObjectPtr pcollLink = _fclspace->GetLinkBV(plink);
-=======
-
 #ifdef FCLUSESTATISTICS
         _statistics->CaptureEnvState(_fclspace->GetEnvBodies(), plink->GetParent(), plink->GetIndex());
 #endif // FCLUSESTATISTICS
 
-        CollisionObjectPtr pcollLink = GetLinkBV(plink);
->>>>>>> 21e7c818
+        _fclspace->Synchronize();
+        CollisionObjectPtr pcollLink = _fclspace->GetLinkBV(plink);
 
         std::set<KinBodyConstPtr> attachedBodies;
         plink->GetParent()->GetAttached(attachedBodies);
         BroadPhaseCollisionManagerPtr envManager = _GetEnvManager(attachedBodies);
 
-<<<<<<< HEAD
-        if( _options & OpenRAVE::CO_Distance ) {
-            return false;
-        }
-        else {
-            CollisionCallbackData query(shared_checker(), report, vbodyexcluded, vlinkexcluded);
-            ADD_TIMING(_statistics);
-            envManager->collide(pcollLink.get(), &query, &FCLCollisionChecker::CheckNarrowPhaseCollision);
-            return query._bCollision;
-=======
         if( !!report && (_options & OpenRAVE::CO_Distance) ) {
             DistanceCallbackData query(shared_checker(), report, vbodyexcluded, vlinkexcluded);
             envManager->distance(pcollLink.get(), &query, &FCLCollisionChecker::CheckNarrowPhaseDistance);
 
-            // The unstable bodies are not contained in the envManager, we need to consider them separately
-            FOREACH(itbody, _fclspace->GetUnstableBodies()) {
-                if( query._bStopChecking ) {
-                    break;
-                }
-
-                if( !_fclspace->GetInfo(*itbody) || (*itbody)->IsAttached(plink->GetParent()) ) {
-                    continue;
-                }
-                // seems that activeDOFs are not considered in oderave : the check is done but it will always return true
-                BroadPhaseCollisionManagerPtr itbodyManager = GetBodyManager(*itbody, false);
-                itbodyManager->distance(pcollLink.get(), &query, &FCLCollisionChecker::CheckNarrowPhaseDistance);
-            }
-
             report->minDistance = (dReal) query._minDistance;
             bool bCollision = report->minDistance <= std::numeric_limits<dReal>::epsilon();
 
@@ -726,22 +675,6 @@
         ADD_TIMING(_statistics);
         envManager->collide(pcollLink.get(), &query, &FCLCollisionChecker::CheckNarrowPhaseCollision);
 
-        // The unstable bodies are not contained in the envManager, we need to consider them separately
-        FOREACH(itbody, _fclspace->GetUnstableBodies()) {
-            if( query._bStopChecking ) {
-                return query._bCollision;
-            }
-
-            if( !_fclspace->GetInfo(*itbody) || (*itbody)->IsAttached(plink->GetParent()) ) {
-                continue;
-            }
-            // seems that activeDOFs are not considered in oderave : the check is done but it will always return true
-            BroadPhaseCollisionManagerPtr itbodyManager = GetBodyManager(*itbody, false);
-            itbodyManager->collide(pcollLink.get(), &query, &FCLCollisionChecker::CheckNarrowPhaseCollision);
-
->>>>>>> 21e7c818
-        }
-
         return query._bCollision;
     }
 
@@ -755,49 +688,21 @@
             return false;
         }
 
-<<<<<<< HEAD
-        _fclspace->Synchronize();
-        BroadPhaseCollisionManagerPtr bodyManager = _GetBodyManager(pbody, !!(_options & OpenRAVE::CO_ActiveDOFs));
-=======
 #ifdef FCLUSESTATISTICS
         _statistics->CaptureEnvState(_fclspace->GetEnvBodies(), pbody, -1);
 #endif // FCLUSESTATISTICS
 
-        BroadPhaseCollisionManagerPtr bodyManager = GetBodyManager(pbody, _options & OpenRAVE::CO_ActiveDOFs);
->>>>>>> 21e7c818
+        _fclspace->Synchronize();
+        BroadPhaseCollisionManagerPtr bodyManager = _GetBodyManager(pbody, _options & OpenRAVE::CO_ActiveDOFs);
 
         std::set<KinBodyConstPtr> attachedBodies;
         pbody->GetAttached(attachedBodies);
         BroadPhaseCollisionManagerPtr envManager = _GetEnvManager(attachedBodies);
 
-<<<<<<< HEAD
-        if( _options & OpenRAVE::CO_Distance ) {
-            RAVELOG_WARN("fcl doesn't support CO_Distance yet\n");
-            return false; // TODO
-        } else {
-            CollisionCallbackData query(shared_checker(), report, vbodyexcluded, vlinkexcluded);
-            ADD_TIMING(_statistics);
-            envManager->collide(bodyManager.get(), &query, &FCLCollisionChecker::CheckNarrowPhaseCollision);
-            return query._bCollision;
-=======
         if( !!report && (_options & OpenRAVE::CO_Distance) ) {
             DistanceCallbackData query(shared_checker(), report, vbodyexcluded, vlinkexcluded);
             envManager->distance(bodyManager.get(), &query, &FCLCollisionChecker::CheckNarrowPhaseDistance);
 
-            // The unstable bodies are not contained in the envManager, we need to consider them separately
-            FOREACH(itbody, _fclspace->GetUnstableBodies()) {
-                if( query._bStopChecking ) {
-                    break;
-                }
-
-                if( !_fclspace->GetInfo(*itbody) || (pbody)->IsAttached(*itbody) ) {
-                    continue;
-                }
-                // seems that activeDOFs are not considered in oderave : the check is done but it will always return true
-                BroadPhaseCollisionManagerPtr itbodyManager = GetBodyManager(*itbody, false);
-                itbodyManager->distance(bodyManager.get(), &query, &FCLCollisionChecker::CheckNarrowPhaseDistance);
-            }
-
             report->minDistance = (dReal) query._minDistance;
             bool bCollision = report->minDistance <= std::numeric_limits<dReal>::epsilon();
 
@@ -805,27 +710,11 @@
             if( !bCollision || !(_options & (OpenRAVE::CO_AllLinkCollisions | OpenRAVE::CO_AllGeometryContacts))) {
                 return bCollision;
             }
->>>>>>> 21e7c818
         }
 
         CollisionCallbackData query(shared_checker(), report, vbodyexcluded, vlinkexcluded);
         ADD_TIMING(_statistics);
         envManager->collide(bodyManager.get(), &query, &FCLCollisionChecker::CheckNarrowPhaseCollision);
-
-        // The robots are not contained in the envManager, we need to consider them separately
-        FOREACH(itbody, _fclspace->GetUnstableBodies()) {
-            if( query._bStopChecking ) {
-                return query._bCollision;
-            }
-
-            if( !_fclspace->GetInfo(*itbody) || (*itbody)->IsAttached(pbody) ) {
-                continue;
-            }
-            // seems that activeDOFs are not considered in oderave : the check is done but it will always return true
-            BroadPhaseCollisionManagerPtr itbodyManager = GetBodyManager(*itbody, false);
-            itbodyManager->collide(bodyManager.get(), &query, &FCLCollisionChecker::CheckNarrowPhaseCollision);
-        }
-
         return query._bCollision;
     }
 
@@ -842,7 +731,7 @@
 
         PrepareRay(ray);
         RayCollisionCallbackData query(shared_checker(), report, ray.pos);
-        CheckNarrowPhaseRayCollision(GetLinkBV(plink).get(), &_ray, &query);
+        CheckNarrowPhaseRayCollision(_fclspace->GetLinkBV(plink).get(), &_ray, &query);
         return query._bCollision;
     }
 
@@ -858,7 +747,7 @@
         }
 
         PrepareRay(ray);
-        BroadPhaseCollisionManagerPtr bodyManager = GetBodyManager(pbody, _options & OpenRAVE::CO_ActiveDOFs);
+        BroadPhaseCollisionManagerPtr bodyManager = _GetBodyManager(pbody, _options & OpenRAVE::CO_ActiveDOFs);
         RayCollisionCallbackData query(shared_checker(), report, ray.pos);
         bodyManager->collide(&_ray, &query, &FCLCollisionChecker::CheckNarrowPhaseRayCollision);
         return query._bCollision;
@@ -872,24 +761,9 @@
 
         PrepareRay(ray);
         std::set<KinBodyConstPtr> empty;
-        BroadPhaseCollisionManagerPtr envManager = GetEnvManager(empty);
+        BroadPhaseCollisionManagerPtr envManager = _GetEnvManager(empty);
         RayCollisionCallbackData query(shared_checker(), report, ray.pos);
         envManager->collide(&_ray, &query, &FCLCollisionChecker::CheckNarrowPhaseRayCollision);
-
-        // The unstable bodies are not contained in the envManager, we need to consider them separately
-        FOREACH(itbody, _fclspace->GetUnstableBodies()) {
-            if( query._bStopChecking ) {
-                return query._bCollision;
-            }
-
-            if( !_fclspace->GetInfo(*itbody) || !(*itbody)->IsEnabled() ) {
-                continue;
-            }
-            BroadPhaseCollisionManagerPtr itbodyManager = GetBodyManager(*itbody, false);
-            itbodyManager->collide(&_ray, &query, &FCLCollisionChecker::CheckNarrowPhaseRayCollision);
-
-        }
-
         return query._bCollision;
     }
 
@@ -922,15 +796,7 @@
                 size_t index1 = *itset&0xffff, index2 = *itset>>16;
                 // We don't need to check if the links are enabled since we got adjacency information with AO_Enabled
                 LinkInfoPtr pLINK1 = pinfo->vlinks[index1], pLINK2 = pinfo->vlinks[index2];
-<<<<<<< HEAD
-                FOREACH(itgeom1, pLINK1->vgeoms) {
-                    FOREACH(itgeom2, pLINK2->vgeoms) {
-                        CheckNarrowPhaseGeomCollision((*itgeom1).second.get(), (*itgeom2).second.get(), &query);
-                        if( query._bStopChecking ) {
-                            return query._bCollision;
-                        }
-=======
-                CheckNarrowPhaseDistance(pLINK1->linkBV.second.get(), pLINK2->linkBV.second.get(), &query, query._minDistance);
+                CheckNarrowPhaseDistance(_fclspace->GetLinkBV(pinfo, index1).get(), _fclspace->GetLinkBV(pinfo, index2).get(), &query, query._minDistance);
                 if( query._bStopChecking ) {
                     break;
                 }
@@ -954,16 +820,13 @@
             size_t index1 = *itset&0xffff, index2 = *itset>>16;
             // We don't need to check if the links are enabled since we got adjacency information with AO_Enabled
             LinkInfoPtr pLINK1 = pinfo->vlinks[index1], pLINK2 = pinfo->vlinks[index2];
-            _fclspace->SynchronizeGeometries(pbody->GetLinks()[index1], pLINK1);
-            _fclspace->SynchronizeGeometries(pbody->GetLinks()[index2], pLINK2);
             FOREACH(itgeom1, pLINK1->vgeoms) {
-                FOREACH(itgeom2, pLINK2->vgeoms) {
-                    CheckNarrowPhaseGeomCollision((*itgeom1).second.get(), (*itgeom2).second.get(), &query);
-                    if( query._bStopChecking ) {
-                        return query._bCollision;
->>>>>>> 21e7c818
-                    }
-                }
+              FOREACH(itgeom2, pLINK2->vgeoms) {
+                CheckNarrowPhaseGeomCollision((*itgeom1).second.get(), (*itgeom2).second.get(), &query);
+                if( query._bStopChecking ) {
+                  return query._bCollision;
+                }
+              }
             }
         }
         return query._bCollision;
@@ -996,17 +859,6 @@
             query.bselfCollision = true;
             KinBodyInfoPtr pinfo = _fclspace->GetInfo(pbody);
             FOREACH(itset, nonadjacent) {
-<<<<<<< HEAD
-                int index1 = *itset&0xffff, index2 = *itset>>16;
-                if( plink->GetIndex() == index1 || plink->GetIndex() == index2 ) {
-                    LinkInfoPtr pLINK1 = pinfo->vlinks[index1], pLINK2 = pinfo->vlinks[index2];
-                    FOREACH(itgeom1, pLINK1->vgeoms) {
-                        FOREACH(itgeom2, pLINK2->vgeoms) {
-                            CheckNarrowPhaseGeomCollision((*itgeom1).second.get(), (*itgeom2).second.get(), &query);
-                            if( query._bStopChecking ) {
-                                return query._bCollision;
-                            }
-=======
                 size_t index1 = *itset&0xffff, index2 = *itset>>16;
                 if( plink->GetIndex() != index1 && plink->GetIndex() != index2 ) {
                     continue;
@@ -1033,21 +885,18 @@
         query.bselfCollision = true;
         KinBodyInfoPtr pinfo = _fclspace->GetInfo(pbody);
         FOREACH(itset, nonadjacent) {
-            int index1 = *itset&0xffff, index2 = *itset>>16;
-            if( plink->GetIndex() == index1 || plink->GetIndex() == index2 ) {
-                LinkInfoPtr pLINK1 = pinfo->vlinks[index1], pLINK2 = pinfo->vlinks[index2];
-                _fclspace->SynchronizeGeometries(pbody->GetLinks()[index1], pLINK1);
-                _fclspace->SynchronizeGeometries(pbody->GetLinks()[index2], pLINK2);
-                FOREACH(itgeom1, pLINK1->vgeoms) {
-                    FOREACH(itgeom2, pLINK2->vgeoms) {
-                        CheckNarrowPhaseGeomCollision((*itgeom1).second.get(), (*itgeom2).second.get(), &query);
-                        if( query._bStopChecking ) {
-                            return query._bCollision;
->>>>>>> 21e7c818
-                        }
-                    }
-                }
-            }
+          int index1 = *itset&0xffff, index2 = *itset>>16;
+          if( plink->GetIndex() == index1 || plink->GetIndex() == index2 ) {
+            LinkInfoPtr pLINK1 = pinfo->vlinks[index1], pLINK2 = pinfo->vlinks[index2];
+            FOREACH(itgeom1, pLINK1->vgeoms) {
+              FOREACH(itgeom2, pLINK2->vgeoms) {
+                CheckNarrowPhaseGeomCollision((*itgeom1).second.get(), (*itgeom2).second.get(), &query);
+                if( query._bStopChecking ) {
+                  return query._bCollision;
+                }
+              }
+            }
+          }
         }
         return query._bCollision;
     }
@@ -1239,11 +1088,14 @@
             return false;
         }
 
-        if( IsIn<KinBodyConstPtr>(plink1->GetParent(), pcb->_vbodyexcluded) || IsIn<KinBodyConstPtr>(plink2->GetParent(), pcb->_vbodyexcluded) || IsIn<LinkConstPtr>(plink1, pcb->_vlinkexcluded) || IsIn<LinkConstPtr>(plink2, pcb->_vlinkexcluded) ) {
-            return false;
-        }
-
-        LinkInfoPtr pLINK1 = GetLinkInfo(plink1), pLINK2 = GetLinkInfo(plink2);
+        if( IsIn<KinBodyConstPtr>(plink1->GetParent(), pcb->_vbodyexcluded) ||
+            IsIn<KinBodyConstPtr>(plink2->GetParent(), pcb->_vbodyexcluded) ||
+            IsIn<LinkConstPtr>(plink1, pcb->_vlinkexcluded) ||
+            IsIn<LinkConstPtr>(plink2, pcb->_vlinkexcluded) ) {
+            return false;
+        }
+
+        LinkInfoPtr pLINK1 = _fclspace->GetLinkInfo(plink1), pLINK2 = _fclspace->GetLinkInfo(plink2);
 
         FOREACH(itgeompair1, pLINK1->vgeoms) {
             FOREACH(itgeompair2, pLINK2->vgeoms) {
@@ -1300,7 +1152,7 @@
             return false;
         }
 
-        LinkInfoPtr pLINK = GetLinkInfo(plink);
+        LinkInfoPtr pLINK = _fclspace->GetLinkInfo(plink);
 
         FOREACH(itgeompair, pLINK->vgeoms) {
             if(itgeompair->second->getAABB().overlap(_ray.getAABB())) {
@@ -1388,34 +1240,12 @@
         return it->second->GetManager();
     }
 
-<<<<<<< HEAD
     BroadPhaseCollisionManagerPtr _GetEnvManager(const std::set<KinBodyConstPtr>& excludedbodies)
     {
         std::set<int> setExcludeBodyIds; ///< any
         FOREACH(itbody, excludedbodies) {
             setExcludeBodyIds.insert((*itbody)->GetEnvironmentId());
         }
-=======
-    void PrepareRay(const RAY& ray) {
-        dReal dirNorm = MATH_SQRT(ray.dir.lengthsqr3());
-        _pRayGeometry = std::make_shared<fcl::Capsule>(_rayRadius, (fcl::FCL_REAL)dirNorm);
-        _ray = fcl::CollisionObject(_pRayGeometry);
-        _ray.setTranslation(ConvertVectorToFCL(ray.pos + 0.5f*ray.dir));
-
-        // If the ray is not aligned along the z-axis, we need to compute its rotation wrt the z-axis
-        if( MATH_FABS(ray.dir.x) > _rayRadius || MATH_FABS(ray.dir.y) > _rayRadius ) {
-            dReal epsilon = std::numeric_limits<dReal>::epsilon();
-            Vector dir = ray.dir, up(0,0,1);
-            if ( dirNorm < 1 - epsilon || dirNorm > 1 + epsilon ) {
-                dir = (1/dirNorm) * ray.dir;
-            }
-            Vector s = dir.cross(up).normalize3();
-            Vector upn = dir.cross(s).normalize3();
-            _ray.setRotation(fcl::Matrix3f(ConvertVectorToFCL(s), ConvertVectorToFCL(upn), ConvertVectorToFCL(dir)).transpose());
-        }
-        _ray.computeAABB();
-    }
->>>>>>> 21e7c818
 
         // check the cache and cleanup any unused environments
         if( --_nGetEnvManagerCacheClearCount < 0 ) {
@@ -1444,26 +1274,42 @@
         return it->second->GetManager();
     }
 
+    void PrepareRay(const RAY& ray) {
+        dReal dirNorm = MATH_SQRT(ray.dir.lengthsqr3());
+        _pRayGeometry = std::make_shared<fcl::Capsule>(_rayRadius, (fcl::FCL_REAL)dirNorm);
+        _ray = fcl::CollisionObject(_pRayGeometry);
+        _ray.setTranslation(ConvertVectorToFCL(ray.pos + 0.5f*ray.dir));
+
+        // If the ray is not aligned along the z-axis, we need to compute its rotation wrt the z-axis
+        if( MATH_FABS(ray.dir.x) > _rayRadius || MATH_FABS(ray.dir.y) > _rayRadius ) {
+            dReal epsilon = std::numeric_limits<dReal>::epsilon();
+            Vector dir = ray.dir, up(0,0,1);
+            if ( dirNorm < 1 - epsilon || dirNorm > 1 + epsilon ) {
+                dir = (1/dirNorm) * ray.dir;
+            }
+            Vector s = dir.cross(up).normalize3();
+            Vector upn = dir.cross(s).normalize3();
+            _ray.setRotation(fcl::Matrix3f(ConvertVectorToFCL(s), ConvertVectorToFCL(upn), ConvertVectorToFCL(dir)).transpose());
+        }
+        _ray.computeAABB();
+    }
+
     int _options;
     boost::shared_ptr<FCLSpace> _fclspace;
     int _numMaxContacts;
     std::string _userdatakey;
     std::string _broadPhaseCollisionManagerAlgorithm; ///< broadphase algorithm to use to create a manager. tested: Naive, DynamicAABBTree2
 
-<<<<<<< HEAD
     typedef std::map< std::pair<KinBodyConstPtr, int> , FCLCollisionManagerInstancePtr> BODYMANAGERSMAP; ///< Maps pairs of (body, bactiveDOFs) to oits manager
     BODYMANAGERSMAP _bodymanagers; ///< managers for each of the individual bodies. each manager should be called with InitBodyManager.
     //std::map<KinBodyPtr, FCLCollisionManagerInstancePtr> _activedofbodymanagers; ///< managers for each of the individual bodies specifically when active DOF is used. each manager should be called with InitBodyManager
     std::map< std::set<int>, FCLCollisionManagerInstancePtr> _envmanagers;
     int _nGetEnvManagerCacheClearCount; ///< count down until cache can be cleared
-=======
+
     fcl::FCL_REAL _rayRadius;
     CollisionGeometryPtr _pRayGeometry;
     fcl::CollisionObject _ray;
 
-    std::string _broadPhaseCollisionManagerAlgorithm;
-    boost::shared_ptr<SpatialHashData> _spatialHashData;
->>>>>>> 21e7c818
 
 #ifdef FCLRAVE_COLLISION_OBJECTS_STATISTICS
     std::map<fcl::CollisionObject*, int> _currentlyused;
