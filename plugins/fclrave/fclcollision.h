--- conflicted
+++ resolved
@@ -795,11 +795,7 @@
 
         const std::set<int> &nonadjacent = pbody->GetNonAdjacentLinks(adjacentOptions);
         // We need to synchronize after calling GetNonAdjacentLinks since it can move pbody even if it is const
-<<<<<<< HEAD
-        _fclspace->Synchronize(pbody); //->GetLinks()[index1], pLINK1);
-=======
         _fclspace->Synchronize(pbody);
->>>>>>> 865a0f51
 
         if( !!report && (_options & OpenRAVE::CO_Distance) ) {
             DistanceCallbackData query(shared_checker(), report);
@@ -865,11 +861,7 @@
 
         const std::set<int> &nonadjacent = pbody->GetNonAdjacentLinks(adjacentOptions);
         // We need to synchronize after calling GetNonAdjacentLinks since it can move pbody evn if it is const
-<<<<<<< HEAD
-        _fclspace->Synchronize(pbody); //->GetLinks()[index2], pLINK2);
-=======
         _fclspace->Synchronize(pbody);
->>>>>>> 865a0f51
 
         if( !!report && (_options & OpenRAVE::CO_Distance) ) {
             DistanceCallbackData query(shared_checker(), report);
