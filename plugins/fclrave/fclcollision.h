--- conflicted
+++ resolved
@@ -775,7 +775,6 @@
         pbody->GetAttached(attachedBodies);
         BroadPhaseCollisionManagerPtr envManager = _GetEnvManager(attachedBodies);
 
-<<<<<<< HEAD
         if( !!report && (_options & OpenRAVE::CO_Distance) ) {
             if( _options & OpenRAVE::CO_AllLinkCollisions ) {
                 // When CO_Distance and CO_AllLinkCollisions are set, we must return the distance to env for each links in the body
@@ -811,28 +810,6 @@
                     return bCollision;
                 }
             }
-=======
-        if( _options & OpenRAVE::CO_Distance ) {
-            RAVELOG_WARN("fcl doesn't support CO_Distance yet\n");
-            return false; // TODO
-        } else {
-            CollisionCallbackData query(shared_checker(), report, vbodyexcluded, vlinkexcluded);
-            ADD_TIMING(_statistics);
-//            BODYMANAGERSMAP::iterator it0 = _bodymanagers.find(std::make_pair(pbody, (int)!!(_options & OpenRAVE::CO_ActiveDOFs)));
-//            BOOST_ASSERT(it0 != _bodymanagers.end());
-//
-//            std::set<int> setExcludeBodyIds; ///< any
-//            FOREACH(itbody, attachedBodies) {
-//                setExcludeBodyIds.insert((*itbody)->GetEnvironmentId());
-//            }
-//
-//            std::map<std::set<int>, FCLCollisionManagerInstancePtr>::iterator it1 = _envmanagers.find(setExcludeBodyIds);
-//            BOOST_ASSERT(it1 != _envmanagers.end());
-//            _bodymanager = it0->second;
-//            _envmanager = it1->second;
-            envManager->collide(bodyManager.get(), &query, &FCLCollisionChecker::CheckNarrowPhaseCollision);
-            return query._bCollision;
->>>>>>> 66990dc4
         }
 
         CollisionCallbackData query(shared_checker(), report, vbodyexcluded, vlinkexcluded);
@@ -1470,16 +1447,11 @@
     std::map< std::set<int>, FCLCollisionManagerInstancePtr> _envmanagers;
     int _nGetEnvManagerCacheClearCount; ///< count down until cache can be cleared
 
-<<<<<<< HEAD
     fcl::FCL_REAL _rayRadius;
     CollisionGeometryPtr _pRayGeometry;
     fcl::CollisionObject _ray;
 
 
-=======
-//    FCLCollisionManagerInstancePtr _bodymanager, _envmanager;
-//    fcl::CollisionObject* _o1, *_o2;
->>>>>>> 66990dc4
 #ifdef FCLRAVE_COLLISION_OBJECTS_STATISTICS
     std::map<fcl::CollisionObject*, int> _currentlyused;
     std::map<fcl::CollisionObject*, std::map<int, int> > _usestatistics;
